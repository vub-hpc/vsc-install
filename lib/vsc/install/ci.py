#
# Copyright 2019-2020 Ghent University
#
# This file is part of vsc-install,
# originally created by the HPC team of Ghent University (http://ugent.be/hpc/en),
# with support of Ghent University (http://ugent.be/hpc),
# the Flemish Supercomputer Centre (VSC) (https://www.vscentrum.be),
# the Flemish Research Foundation (FWO) (http://www.fwo.be/en)
# and the Department of Economy, Science and Innovation (EWI) (http://www.ewi-vlaanderen.be/en).
#
# https://github.com/hpcugent/vsc-install
#
# vsc-install is free software: you can redistribute it and/or modify
# it under the terms of the GNU Library General Public License as
# published by the Free Software Foundation, either version 2 of
# the License, or (at your option) any later version.
#
# vsc-install is distributed in the hope that it will be useful,
# but WITHOUT ANY WARRANTY; without even the implied warranty of
# MERCHANTABILITY or FITNESS FOR A PARTICULAR PURPOSE. See the
# GNU Library General Public License for more details.
#
# You should have received a copy of the GNU Library General Public License
# along with vsc-install. If not, see <http://www.gnu.org/licenses/>.
#
"""
Generate configuration files for running CI tests.

Run with: python -m vsc.install.ci

@author: Kenneth Hoste (Ghent University)
"""
import logging
import os
import sys

try:
    # Python 3
    import configparser
except ImportError:
    # Python 2
    import ConfigParser as configparser

from vsc.install.shared_setup import MAX_SETUPTOOLS_VERSION


JENKINSFILE = 'Jenkinsfile'
TOX_INI = 'tox.ini'

VSC_CI = 'vsc-ci'
VSC_CI_INI = VSC_CI + '.ini'

JIRA_ISSUE_ID_IN_PR_TITLE = 'jira_issue_id_in_pr_title'
<<<<<<< HEAD
PY3_TESTS_MUST_PASS = 'py3_tests_must_pass'
=======
RUN_SHELLCHECK = 'run_shellcheck'
>>>>>>> 3cae9a0a

logging.basicConfig(format="%(message)s", level=logging.INFO)


def write_file(path, txt):
    """Write specified contents to specified path."""
    try:
        with open(path, 'w') as handle:
            handle.write(txt)
        logging.info("Wrote %s", path)
    except (IOError, OSError) as err:
        raise IOError("Failed to write %s: %s" % (path, err))


def gen_tox_ini():
    """
    Generate tox.ini configuration file for tox
    see also https://tox.readthedocs.io/en/latest/config.html
    """
    logging.info('[%s]', TOX_INI)

    vsc_ci_cfg = parse_vsc_ci_cfg()

    header = [
        "%s: configuration file for tox" % TOX_INI,
        "This file was automatically generated using 'python -m vsc.install.ci'",
        "DO NOT EDIT MANUALLY",
    ]
    header = ['# ' + l for l in header]

    py3_env = 'py36'
    envs = ['py27', py3_env]

    lines = header + [
        '',
        "[tox]",
        "envlist = %s" % ','.join(envs),
        # instruct tox not to run sdist prior to installing the package in the tox environment
        # (setup.py requires vsc-install, which is not installed yet when 'python setup.py sdist' is run)
        "skipsdist = true",
    ]

    if not vsc_ci_cfg[PY3_TESTS_MUST_PASS]:
        lines.extend([
            # ignore failures due to missing Python version
            # python2.7 must always be available though, see Jenkinsfile
            "skip_missing_interpreters = true",
        ])

    lines.extend([
        '',
        '[testenv]',
        "commands_pre =",
        # install required setuptools version;
        # we need a setuptools < 42.0 for now, since in 42.0 easy_install was changed to use pip when available;
        # it's important to use pip (not easy_install) here, since only pip will actually remove an older
        # already installed setuptools version
        "    pip install 'setuptools<%s'" % MAX_SETUPTOOLS_VERSION,
        # install latest vsc-install release from PyPI;
        # we can't use 'pip install' here, because then we end up with a broken installation because
        # vsc/__init__.py is not installed because we're using pkg_resources.declare_namespace
        # (see https://github.com/pypa/pip/issues/1924)
        "    python -m easy_install -U vsc-install",
        "commands = python setup.py test",
        # $USER is not defined in tox environment, so pass it
        # see https://tox.readthedocs.io/en/latest/example/basic.html#passing-down-environment-variables
        'passenv = USER',
    ])

    if not vsc_ci_cfg[PY3_TESTS_MUST_PASS]:
        lines.extend([
            '',
            # allow failing tests in Python 3, for now...
            '[testenv:%s]' % py3_env,
            "ignore_outcome = true"
        ])

    return '\n'.join(lines) + '\n'


def parse_vsc_ci_cfg():
    """Parse vsc-ci.ini configuration file (if any)."""
    vsc_ci_cfg = {
        JIRA_ISSUE_ID_IN_PR_TITLE: False,
<<<<<<< HEAD
        PY3_TESTS_MUST_PASS: False,
=======
        RUN_SHELLCHECK: False,
>>>>>>> 3cae9a0a
    }

    if os.path.exists(VSC_CI_INI):
        try:
            cfgparser = configparser.SafeConfigParser()
            cfgparser.read(VSC_CI_INI)
            cfgparser.items(VSC_CI)  # just to make sure vsc-ci section is there
        except (configparser.NoSectionError, configparser.ParsingError) as err:
            logging.error("ERROR: Failed to parse %s: %s" % (VSC_CI_INI, err))
            sys.exit(1)

        # every entry in the vsc-ci section is expected to be a known setting
        for key, _ in cfgparser.items(VSC_CI):
            if key in vsc_ci_cfg:
                vsc_ci_cfg[key] = cfgparser.getboolean(VSC_CI, key)
            else:
                raise ValueError("Unknown key in %s: %s" % (VSC_CI_INI, key))

    return vsc_ci_cfg


def gen_jenkinsfile():
    """
    Generate Jenkinsfile (in Groovy syntax),
    see also https://jenkins.io/doc/book/pipeline/syntax/#scripted-pipeline
    """
    logging.info('[%s]', JENKINSFILE)

    def indent(line, level=1):
        """Indent string value with level*4 spaces."""
        return ' ' * 4 * level + line

    vsc_ci_cfg = parse_vsc_ci_cfg()

    test_cmds = [
        # make very sure Python 2.7 is available,
        # since we've configured tox to ignore failures due to missing Python interpreters
        # (see skip_missing_interpreters in gen_tox_ini)
        'python2.7 -V',
        'python -m easy_install -U --user tox',
        # make sure 'tox' command installed with --user is available via $PATH
        'export PATH=$HOME/.local/bin:$PATH && tox -v -c %s' % TOX_INI,
    ]

    header = [
        "%s: scripted Jenkins pipefile" % JENKINSFILE,
        "This file was automatically generated using 'python -m vsc.install.ci'",
        "DO NOT EDIT MANUALLY",
    ]
    header = ['// ' + l for l in header]

    lines = header + [
        '',
        "node {",
        indent("stage('checkout git') {"),
        indent("checkout scm", level=2),
        indent("// remove untracked files (*.pyc for example)", level=2),
        indent("sh 'git clean -fxd'", level=2),
        indent('}'),
    ]

    if vsc_ci_cfg[RUN_SHELLCHECK]:
        # see https://github.com/koalaman/shellcheck#installing
        shellcheck_url = 'https://storage.googleapis.com/shellcheck/shellcheck-latest.linux.x86_64.tar.xz'
        lines.extend([indent("stage ('shellcheck') {"),
            indent("sh 'curl --silent %s --output - | tar -xJv'" % shellcheck_url, level=2),
            indent("sh 'cp shellcheck-latest/shellcheck .'", level=2),
            indent("sh 'rm -r shellcheck-latest'", level=2),
            indent("sh './shellcheck --version'", level=2),
            indent("sh './shellcheck bin/*.sh'", level=2),
            indent('}')
        ])


    lines.append(indent("stage('test') {"))
    lines.extend([indent("sh '%s'" % c, level=2) for c in test_cmds])
    lines.append(indent('}'))

    if vsc_ci_cfg[JIRA_ISSUE_ID_IN_PR_TITLE]:
        lines.extend([
            indent("stage('PR title JIRA link') {"),
            indent("if (env.CHANGE_ID) {", level=2),
            indent("if (env.CHANGE_TITLE =~ /\s+\(?HPC-\d+\)?$/) {", level=3),
            indent('echo "title ${env.CHANGE_TITLE} seems to contain JIRA ticket number."', level=4),
            indent("} else {", level=3),
            indent("echo \"ERROR: title ${env.CHANGE_TITLE} does not end in 'HPC-number'.\"", level=4),
            indent('error("malformed PR title ${env.CHANGE_TITLE}.")', level=4),
            indent('}', level=3),
            indent('}', level=2),
            indent('}'),
        ])

    lines.append('}')

    return '\n'.join(lines) + '\n'


def main():
    """Main function: re-generate tox.ini and Jenkinsfile (in current directory)."""

    cwd = os.getcwd()

    tox_ini = os.path.join(cwd, TOX_INI)
    tox_ini_txt = gen_tox_ini()
    write_file(tox_ini, tox_ini_txt)

    jenkinsfile = os.path.join(cwd, JENKINSFILE)
    jenkinsfile_txt = gen_jenkinsfile()
    write_file(jenkinsfile, jenkinsfile_txt)


if __name__ == '__main__':
    main()<|MERGE_RESOLUTION|>--- conflicted
+++ resolved
@@ -51,11 +51,8 @@
 VSC_CI_INI = VSC_CI + '.ini'
 
 JIRA_ISSUE_ID_IN_PR_TITLE = 'jira_issue_id_in_pr_title'
-<<<<<<< HEAD
 PY3_TESTS_MUST_PASS = 'py3_tests_must_pass'
-=======
 RUN_SHELLCHECK = 'run_shellcheck'
->>>>>>> 3cae9a0a
 
 logging.basicConfig(format="%(message)s", level=logging.INFO)
 
@@ -140,11 +137,8 @@
     """Parse vsc-ci.ini configuration file (if any)."""
     vsc_ci_cfg = {
         JIRA_ISSUE_ID_IN_PR_TITLE: False,
-<<<<<<< HEAD
         PY3_TESTS_MUST_PASS: False,
-=======
         RUN_SHELLCHECK: False,
->>>>>>> 3cae9a0a
     }
 
     if os.path.exists(VSC_CI_INI):
