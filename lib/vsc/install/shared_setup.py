# -*- coding: latin-1 -*-
#
# Copyright 2011-2019 Ghent University
#
# This file is part of vsc-install,
# originally created by the HPC team of Ghent University (http://ugent.be/hpc/en),
# with support of Ghent University (http://ugent.be/hpc),
# the Flemish Supercomputer Centre (VSC) (https://www.vscentrum.be),
# the Flemish Research Foundation (FWO) (http://www.fwo.be/en)
# and the Department of Economy, Science and Innovation (EWI) (http://www.ewi-vlaanderen.be/en).
#
# https://github.com/hpcugent/vsc-install
#
# vsc-install is free software: you can redistribute it and/or modify
# it under the terms of the GNU Library General Public License as
# published by the Free Software Foundation, either version 2 of
# the License, or (at your option) any later version.
#
# vsc-install is distributed in the hope that it will be useful,
# but WITHOUT ANY WARRANTY; without even the implied warranty of
# MERCHANTABILITY or FITNESS FOR A PARTICULAR PURPOSE. See the
# GNU Library General Public License for more details.
#
# You should have received a copy of the GNU Library General Public License
# along with vsc-install. If not, see <http://www.gnu.org/licenses/>.
#
"""
Shared module for vsc software setup

@author: Stijn De Weirdt (Ghent University)
@author: Andy Georges (Ghent University)
"""

from __future__ import print_function
import sys

if sys.version_info < (3, 0):
    import __builtin__
else:
    import builtins as __builtin__  # make builtins accessible via same way as in Python 3

import glob
import hashlib
import inspect
import json
import os
import shutil
import re

import setuptools.command.test

from distutils import log  # also for setuptools
from distutils.dir_util import remove_tree

from setuptools import Command
from setuptools.command.test import test as TestCommand
from setuptools.command.test import ScanningLoader
from setuptools.command.bdist_rpm import bdist_rpm as orig_bdist_rpm
from setuptools.command.build_py import build_py
from setuptools.command.egg_info import egg_info
from setuptools.command.install_scripts import install_scripts
# egg_info uses sdist directly through manifest_maker
from setuptools.command.sdist import sdist

from unittest import TestSuite

have_xmlrunner = None
try:
    import xmlrunner
    have_xmlrunner = True
except ImportError:
    have_xmlrunner = False

# Test that these are matched by a .gitignore pattern
GITIGNORE_PATTERNS = ['.pyc', '.pyo', '~']
# .gitnore needs to contain these exactly
GITIGNORE_EXACT_PATTERNS = ['.eggs']

# private class variables to communicate
# between VscScanningLoader and VscTestCommand
# stored in __builtin__ because the (Vsc)TestCommand.run_tests
# reloads and cleans up the modules
if not hasattr(__builtin__, '__target'):
    setattr(__builtin__, '__target', {})

if not hasattr(__builtin__, '__test_filter'):
    setattr(__builtin__, '__test_filter', {
        'module': None,
        'function': None,
        'allowmods': [],
    })

# Keep this for legacy reasons, setuptools didn't used to be a requirement
has_setuptools = True

# redo log info / warn / error
# don't do it twice
if log.Log.__name__ != 'NewLog':
    # make a map between level and names
    log_levels = dict([(getattr(log, x), x) for x in dir(log) if x == x.upper()])

    OrigLog = log.Log

    class NewLog(OrigLog):

        def __init__(self, *args, **kwargs):
            self._orig_log = OrigLog._log
            # make copy
            self._log_levels = {}
            self._log_levels.update(log_levels)
            OrigLog.__init__(self, *args, **kwargs)

        def _log(self, level, msg, args):
            """Prefix the message with human readable level"""
            newmsg = "%s: %s" % (self._log_levels.get(level, 'UNKNOWN'), msg)
            try:
                return self._orig_log(self, level, newmsg, args)
            except Exception:
                print(newmsg % args)

    log.Log = NewLog
    log._global_log = NewLog()
    for lvl in log_levels.values():
        name = lvl.lower()
        setattr(log, name, getattr(log._global_log, name))

    log.set_verbosity(log.DEBUG)


# available authors
ag = ('Andy Georges', 'andy.georges@ugent.be')
asg = ('Álvaro Simón García', 'alvaro.simongarcia@UGent.be')
eh = ('Ewan Higgs', 'Ewan.Higgs@UGent.be')
jt = ('Jens Timmerman', 'jens.timmerman@ugent.be')
kh = ('Kenneth Hoste', 'kenneth.hoste@ugent.be')
kw = ('Kenneth Waegeman', 'Kenneth.Waegeman@UGent.be')
lm = ('Luis Fernando Munoz Meji?as', 'luis.munoz@ugent.be')
sdw = ('Stijn De Weirdt', 'stijn.deweirdt@ugent.be')
wdp = ('Wouter Depypere', 'wouter.depypere@ugent.be')
wp = ('Ward Poelmans', 'ward.poelmans@vub.be')
sm = ('Samuel Moors', 'samuel.moors@vub.be')
bh = ('Balazs Hajgato', 'Balazs.Hajgato@UGent.be')
ad = ('Alex Domingo', 'alex.domingo.toro@vub.be')

# Regexp used to remove suffixes from scripts when installing(/packaging)
REGEXP_REMOVE_SUFFIX = re.compile(r'(\.(?:py|sh|pl))$')

# We do need all setup files to be included in the source dir
# if we ever want to install the package elsewhere.
EXTRA_SDIST_FILES = ['setup.py']

# Put unittests under this directory
DEFAULT_TEST_SUITE = 'test'
DEFAULT_LIB_DIR = 'lib'

URL_GH_HPCUGENT = 'https://github.com/hpcugent/%(name)s'
URL_GHUGENT_HPCUGENT = 'https://github.ugent.be/hpcugent/%(name)s'

RELOAD_VSC_MODS = False

<<<<<<< HEAD
VERSION = '0.13.0'
=======
VERSION = '0.12.12'
>>>>>>> 3178aeff

log.info('This is (based on) vsc.install.shared_setup %s' % VERSION)

# list of non-vsc packages that do not need python- prefix for correct rpm dependencies
# vsc packages should be handled with clusterbuildrpm
# dependencies starting with python- are also not re-prefixed
NO_PREFIX_PYTHON_BDIST_RPM = ['pbs_python']

# Hardcode map of python dependency prefix to their rpm python- flavour prefix
PYTHON_BDIST_RPM_PREFIX_MAP = {
    'pycrypto': 'python%s-crypto',
}

SHEBANG_BIN_BASH = "#!/bin/bash"
SHEBANG_ENV_PYTHON = '#!/usr/bin/env python'
SHEBANG_NOENV_PYTHON = '#!/usr/bin/python-noenv'
SHEBANG_PYTHON_E = '#!/usr/bin/python -E'
SHEBANG_STRIPPED_ENV_PYTHON = '#!/usr/bin/python-stripped-env'

# to be inserted in sdist version of shared_setup
NEW_SHARED_SETUP_HEADER_TEMPLATE = """
# Inserted %s
# Based on shared_setup version %s
import os
import sys
sys.path.insert(0, os.path.join(os.path.dirname(__file__), '%s'))

"""


NEW_SHARED_SETUP = 'shared_setup_dist_only'
EXTERNAL_DIR = 'external_dist_only'


# location of README file
README = 'README.md'

# location of LICENSE file
LICENSE = 'LICENSE'

# key = short name, value tuple
#    md5sum of LICENSE file
#    classifier (see https://pypi.python.org/pypi?%3Aaction=list_classifiers)
# LGPLv2+ and LGPLv2 have same text, we assume always to use the + one
# GPLv2 and GPLv2+ have same text, we assume always to use the regular one
KNOWN_LICENSES = {
    # 'LGPLv2': ('? same text as LGPLv2+', 'License :: OSI Approved :: GNU Lesser General Public License v2 (LGPLv2)'),
    'LGPLv2+': (
        '5f30f0716dfdd0d91eb439ebec522ec2',
        'License :: OSI Approved :: GNU Lesser General Public License v2 or later (LGPLv2+)',
    ),
    'GPLv2': ('b234ee4d69f5fce4486a80fdaf4a4263', 'License :: OSI Approved :: GNU General Public License v2 (GPLv2)'),
    # 'GPLv2+': ('? same text as GPLv2', 'License :: OSI Approved :: GNU General Public License v2 or later (GPLv2+)'),
    'ARR': ('4c917d76bb092659fa923f457c72d033', 'License :: Other/Proprietary License'),
}

# a whitelist of licenses that allow pushing to pypi during vsc_release
PYPI_LICENSES = ['LGPLv2+', 'GPLv2']


def _fvs(msg=None):
    """
    Find the most relevant vsc_setup (sub)class

    vsc_setup class attributes cannot use self.__class__ in their methods
    This is the almost next best thing.

    It will allow to do some subclassing, but probably not of any internal test-related method.

    This will go horribly wrong when too many subclasses are created, but why would you do that...

    msg is a message prefix
    """
    if msg is None:
        msg = ''
    else:
        msg += ': '

    # Passing parent as argument does not make a difference for the TEST_LOADER setting
    parent = vsc_setup
    pname = parent.__name__

    subclasses = parent.__subclasses__()
    if len(subclasses) > 1:
        log.warn("%sMore than one %s subclass found (%s), returning the first one",
                 msg,
                 pname,
                 [x.__name__ for x in subclasses])

    klass = parent
    if subclasses:
        klass = subclasses[0]
        log.debug("%sFound %s subclass %s" % (msg, pname, klass.__name__))
    else:
        log.debug("%sFound no subclasses, returning %s" % (msg, pname))

    return klass


class vsc_setup(object):
    """
    Store these Constants in a separate class instead of creating them at runtime,
    so shared setup can setup another package that uses shared setup.
    This vsc_setup class is mainly here to define a scope, and keep the data from
    files_in_packages cashed a bit
    """

    def __init__(self):
        """Setup the given package"""
        # determine the base directory of the repository
        # set it via REPO_BASE_DIR (mainly to support non-"python setup" usage/hacks)
        _repo_base_dir_env = os.environ.get('REPO_BASE_DIR', None)
        if _repo_base_dir_env:
            self.REPO_BASE_DIR = _repo_base_dir_env
            log.warn('run_tests from base dir set though environment %s' % (self.REPO_BASE_DIR))
        else:
            # we will assume that the tests are called from
            # a 'setup.py' like file in the basedirectory
            # (but could be called anything, as long as it is in the basedir)
            _setup_py = os.path.abspath(sys.argv[0])
            self.REPO_BASE_DIR = os.path.dirname(_setup_py)
            log.info('run_tests from base dir %s (using executable %s)' % (self.REPO_BASE_DIR, _setup_py))
        self.REPO_LIB_DIR = os.path.join(self.REPO_BASE_DIR, DEFAULT_LIB_DIR)
        self.REPO_SCRIPTS_DIR = os.path.join(self.REPO_BASE_DIR, 'bin')
        self.REPO_TEST_DIR = os.path.join(self.REPO_BASE_DIR, DEFAULT_TEST_SUITE)

        self.package_files = self.files_in_packages()
        self.private_repo = False

    @staticmethod
    def release_on_pypi(lic):
        """Given license lic, can/will we release on PyPI"""
        return lic in PYPI_LICENSES

    def get_name_url(self, filename=None, version=None, license_name=None):
        """
        Determine name and url of project
            url has to be either homepage or hpcugent remote repository (typically upstream)
        """

        if filename is None:
            git_config = os.path.join(self.REPO_BASE_DIR, '.git', 'config')
            pkg_info = os.path.join(self.REPO_BASE_DIR, 'PKG-INFO')
            if os.path.isfile(pkg_info):
                # e.g. from sdist
                filename = pkg_info
            elif os.path.isfile(git_config):
                filename = git_config

        if filename is None:
            raise Exception('no file to get name from')
        elif not os.path.isfile(filename):
            raise Exception('cannot find file %s to get name from' % filename)

        txt = open(filename).read()

        # First ones are from PKG-INFO
        # second one is .git/config

        # multiline search
        # github pattern for hpcugent, not fork
        all_patterns = {
            'name': [
                r'^Name:\s*(.*?)\s*$',
                r'^\s*url\s*=.*/([^/]*?)(?:\.git)?\s*$',
            ],
            'url': [
                r'^Home-page:\s*(.*?)\s*$',
                r'^\s*url\s*=\s*((?:https?|ssh).*?github.*?[:/](?:hpcugent|sisc-hpc)/.*?)\.git\s*$',
                r'^\s*url\s*=\s*(git[:@].*?github.*?[:/](?:hpcugent|sisc-hpc)/.*?)(?:\.git)?\s*$',
            ],
            'download_url': [
                r'^Download-URL:\s*(.*?)\s*$',
            ],
        }

        res = {}
        for name, patterns in all_patterns.items():
            for pat in patterns:
                reg = re.search(pat, txt[:10240], re.M)
                if reg:
                    res[name] = reg.group(1)
                    log.info('found match %s %s in %s' % (name, res[name], filename))
                    break

        # handle git@server:user/project
        reg = re.search(r'^git@(.*?):(.*)$', res.get('url', ''))
        if reg:
            res['url'] = "https://%s/%s" % (reg.group(1), reg.group(2))
            log.info('reg found: %s', reg.groups())
            self.private_repo = True

        if 'url' not in res:
            raise KeyError("Missing url in git config %s. (Missing mandatory hpcugent or sisc-hpc remote?)" % (res))

        # handle git://server/user/project
        reg = re.search(r'^(git|ssh)://', res.get('url', ''))
        if reg:
            res['url'] = "https://%s" % res['url'][len(reg.group(0)):]
            log.info('reg found: %s', reg.groups())
            self.private_repo = True

        if 'download_url' not in res:
            if _fvs('get_name_url').release_on_pypi(license_name):
                # no external download url
                # force to None
                res['download_url'] = None
            elif 'github' in res.get('url', '') and version is not None:
                res['download_url'] = "%s/archive/%s.tar.gz" % (res['url'], version)

        if len(res) != 3:
            raise Exception("Cannot determine name, url and download url from filename %s: got %s" % (filename, res))
        else:
            keepers = {}
            for name, value in res.items():
                if value is None:
                    log.info('Removing None %s' % name)
                else:
                    keepers[name] = value

            log.info('get_name_url returns %s' % keepers)
            return keepers

    def rel_gitignore(self, paths, base_dir=None):
        """
        A list of paths, return list of relative paths to REPO_BASE_DIR,
        filter with primitive gitignore
        This raises an error when there is a .git directory but no .gitignore
        """
        if not base_dir:
            base_dir = self.REPO_BASE_DIR

        res = [os.path.relpath(p, base_dir) for p in paths]

        # primitive gitignore
        gitignore = os.path.join(base_dir, '.gitignore')
        if os.path.isfile(gitignore):
            all_patterns = [l for l in [l.strip() for l in open(gitignore).readlines()] if l and not l.startswith('#')]

            patterns = [l.replace('*', '.*') for l in all_patterns if l.startswith('*')]
            reg = re.compile('^('+'|'.join(patterns)+')$')

            # check if we at least filter out .pyc files, since we're in a python project
            if not all([reg.search(text) for text in ['bla%s' % pattern for pattern in GITIGNORE_PATTERNS]]):
                raise Exception("%s/.gitignore does not contain these patterns: %s " % (base_dir, GITIGNORE_PATTERNS))

            if not all([l in all_patterns for l in GITIGNORE_EXACT_PATTERNS]):
                raise Exception("%s/.gitignore does not contain all following patterns: %s ",
                                base_dir,
                                GITIGNORE_EXACT_PATTERNS)

            res = [f for f in res if not reg.search(f)]

        elif os.path.isdir(os.path.join(base_dir, '.git')):
            raise Exception("No .gitignore in git repo: %s" % base_dir)
        return res

    def files_in_packages(self, excluded_pkgs=None):
        """
        Gather all __init__ files provided by the lib/ subdir
            filenames are relative to the REPO_BASE_DIR

        If a directory exists matching a package but with no __init__.py,
        it is ignored unless the package (not the path!) is in the excluded_pkgs list

        Return dict  with key
            packages: a dict with key the package and value all files in the package directory
            modules: dict with key non=package module name and value the filename
        """
        if excluded_pkgs is None:
            excluded_pkgs = []

        res = {'packages': {}, 'modules': {}}
        offset = len(self.REPO_LIB_DIR.split(os.path.sep))
        for root, _, files in os.walk(self.REPO_LIB_DIR):
            package = '.'.join(root.split(os.path.sep)[offset:])
            if '__init__.py' in files or package in excluded_pkgs:
                # Force vsc shared packages/namespace
                if '__init__.py' in files and (package == 'vsc' or package.startswith('vsc.')):
                    init = open(os.path.join(root, '__init__.py')).read()
                    if not re.search(r'^import\s+pkg_resources\n{1,3}pkg_resources.declare_namespace\(__name__\)$',
                                     init, re.M):
                        raise Exception(('vsc namespace packages do not allow non-shared namespace in dir %s.'
                                         'Fix with pkg_resources.declare_namespace') % root)

                res['packages'][package] = self.rel_gitignore([os.path.join(root, f) for f in files])

                # this is a package, all .py files are modules
                for mod_fn in res['packages'][package]:
                    if not mod_fn.endswith('.py') or mod_fn.endswith('__init__.py'):
                        continue
                    modname = os.path.basename(mod_fn)[:-len('.py')]
                    res['modules']["%s.%s" % (package, modname)] = mod_fn

        return res

    @staticmethod
    def find_extra_sdist_files():
        """Looks for files to append to the FileList that is used by the egg_info."""
        log.info("looking for extra dist files")
        filelist = []
        for fn in EXTRA_SDIST_FILES:
            if os.path.isfile(fn):
                filelist.append(fn)
            else:
                log.error("sdist add_defaults Failed to find %s. Exiting." % fn)
                sys.exit(1)
        return filelist

    def remove_extra_bdist_rpm_files(self, pkgs=None):
        """For list of packages pkgs, make the function to exclude all conflicting files from rpm"""

        if pkgs is None:
            pkgs = getattr(__builtin__, '__target').get('excluded_pkgs_rpm', [])

        res = []
        for pkg in pkgs:
            all_files = self.package_files['packages'].get(pkg, [])
            # only add overlapping files, in this case the __init__ providing/extending the namespace
            res.extend([f for f in all_files if os.path.basename(f) == '__init__.py'])
        log.info('files to be removed from rpm: %s' % res)
        return res

    class vsc_sdist(sdist):
        """
        Upon sdist, add this vsc.install.shared_setup to the sdist
        and modifed the shipped setup.py to be able to use this
        """

        def __init__(self, *args, **kwargs):
            sdist.__init__(self, *args, **kwargs)
            self.setup = _fvs('vsc_sdist')()

        def _recopy(self, base_dir, *paths):
            """
            re-copy file with relative os.path.join(paths), to avoid soft/hardlinks
            (code based on setuptools.command.sdist make_release_tree method)

            returns the final destination and content of the file
            """
            dest = os.path.join(base_dir, *paths)
            log.info('recopying dest %s if hardlinked' % dest)
            if hasattr(os, 'link') and os.path.exists(dest):
                # unlink and re-copy, since it might be hard-linked, and
                # we don't want to change the source version
                os.unlink(dest)
                self.copy_file(os.path.join(self.setup.REPO_BASE_DIR, *paths), dest)

            fh = open(dest, 'r')
            code = fh.read()
            fh.close()

            return dest, code

        def _write(self, dest, code):
            """write code to dest"""
            fh = open(dest, 'w')
            fh.write(code)
            fh.close()

        def _copy_setup_py(self, base_dir):
            """
            re-copy setup.py, to avoid soft/hardlinks
            (code based on setuptools.command.sdist make_release_tree method)
            """
            return self._recopy(base_dir, 'setup.py')

        def _mod_setup_py(self, dest, code):
            """
            Modify the setup.py in the distribution directory
            """

            # look for first line that does someting with vsc.install and shared_setup
            reg = re.search(r'^.*vsc.install.*shared_setup.*$', code, re.M)
            if not reg:
                raise Exception("No vsc.install shared_setup in setup.py?")

            # insert sys.path hack
            before = reg.start()
            # no indentation
            code = code[:before] + NEW_SHARED_SETUP_HEADER_TEMPLATE % (
                       NEW_SHARED_SETUP, VERSION, EXTERNAL_DIR) + code[before:]

            # replace 'vsc.install.shared_setup' -> NEW_SHARED_SETUP
            code = re.sub(r'vsc\.install\.shared_setup', NEW_SHARED_SETUP, code)
            # replace 'from vsc.install import shared_setup' -> import NEW_SHARED_SETUP as shared_setup
            code = re.sub(r'from\s+vsc.install\s+import\s+shared_setup', 'import %s as shared_setup' %
                          NEW_SHARED_SETUP, code)

            self._write(dest, code)

        def _add_shared_setup(self, base_dir):
            """Create the new shared_setup in distribution directory"""

            ext_dir = os.path.join(base_dir, EXTERNAL_DIR)
            os.mkdir(ext_dir)

            dest = os.path.join(ext_dir, '%s.py' % NEW_SHARED_SETUP)
            log.info('inserting shared_setup as %s' % dest)
            try:
                source_code = inspect.getsource(sys.modules[__name__])
            except Exception as err:  # have no clue what exceptions inspect might throw
                raise Exception("sdist requires access shared_setup source (%s)" % err)

            try:
                fh = open(dest, 'w')
                fh.write(source_code)
                fh.close()
            except IOError as err:
                raise IOError("Failed to write NEW_SHARED_SETUP source to %s (%s)" % (dest, err))

        def make_release_tree(self, base_dir, files):
            """
            Create the files in subdir base_dir ready for packaging
            After the normal make_release_tree ran, we insert shared_setup
            and modify the to-be-packaged setup.py
            """

            log.info("sdist make_release_tree original base_dir %s files %s" % (base_dir, files))
            log.info("sdist from shared_setup %s current dir %s" % (__file__, os.getcwd()))
            if os.path.exists(base_dir):
                # no autocleanup?
                # can be a leftover of earlier crash/raised exception
                raise Exception("base_dir %s present. Please remove it" % base_dir)

            sdist.make_release_tree(self, base_dir, files)

            # have to make sure setup.py is not a symlink
            dest, code = self._copy_setup_py(base_dir)

            if __name__ == '__main__':
                log.info('running shared_setup as main, not adding it to sdist')
            else:
                # use a new name, to avoid confusion with original
                self._mod_setup_py(dest, code)

                self._add_shared_setup(base_dir)

            # Add mandatory files
            for fn in [LICENSE, README]:
                self.copy_file(os.path.join(self.setup.REPO_BASE_DIR, fn), os.path.join(base_dir, fn))

    class vsc_sdist_rpm(vsc_sdist):
        """Manipulate the shebang in all scripts"""

        def make_release_tree(self, base_dir, files):
            _fvs('vsc_sdist_rpm').vsc_sdist.make_release_tree(self, base_dir, files)

            if self.distribution.has_scripts():
                # code based on sdist add_defaults
                build_scripts = self.get_finalized_command('build_scripts')
                scripts = build_scripts.get_source_files()

                log.info("scripts to check for shebang %s" % (scripts))
                # does not include newline
                pyshebang_reg = re.compile(r'\A%s.*$' % SHEBANG_ENV_PYTHON, re.M)
                for fn in scripts:
                    # includes newline
                    first_line = open(os.path.join(base_dir, fn)).readline()
                    if pyshebang_reg.search(first_line):
                        log.info("going to adapt shebang for script %s" % fn)
                        dest, code = self._recopy(base_dir, fn)
                        code = pyshebang_reg.sub(SHEBANG_STRIPPED_ENV_PYTHON, code)
                        self._write(dest, code)
            else:
                log.info("no scripts to check for shebang")

    class vsc_egg_info(egg_info):
        """Class to determine the set of files that should be included.

        This amounts to including the default files, as determined by setuptools, extended with the
        few extra files we need to add for installation purposes.
        """


        # pylint: disable=arguments-differ
        def finalize_options(self, *args, **kwargs):
            """Handle missing lib dir for scripts-only packages"""
            # the egginfo data will be deleted as part of the cleanup
            cleanup = []
            setupper = _fvs('vsc_egg_info finalize_options')()
            if not os.path.exists(setupper.REPO_LIB_DIR):
                log.warn('vsc_egg_info create missing %s (will be removed later)' % setupper.REPO_LIB_DIR)
                os.mkdir(setupper.REPO_LIB_DIR)
                cleanup.append(setupper.REPO_LIB_DIR)

            res = egg_info.finalize_options(self, *args, **kwargs)

            # cleanup any diretcories created
            for directory in cleanup:
                shutil.rmtree(directory)

            return res

        def find_sources(self):
            """Default lookup."""
            egg_info.find_sources(self)
            self.filelist.extend(_fvs('vsc_egg_info find_sources').find_extra_sdist_files())

    class vsc_bdist_rpm_egg_info(vsc_egg_info):
        """Class to determine the source files that should be present in an (S)RPM.

        All __init__.py files that augment package packages should be installed by the
        dependent package, so we need not install it here.
        """

        def find_sources(self):
            """Finds the sources as default and then drop the cruft."""
            _fvs('vsc_bdist_rpm_egg_info').vsc_egg_info.find_sources(self)
            for fn in _fvs('vsc_bdist_rpm_egg_info for')().remove_extra_bdist_rpm_files():
                log.debug("removing %s from source list" % (fn))
                if fn in self.filelist.files:
                    self.filelist.files.remove(fn)

    class vsc_install_scripts(install_scripts):
        """Create the (fake) links for mympirun also remove .sh and .py extensions from the scripts."""

        def __init__(self, *args):
            install_scripts.__init__(self, *args)
            self.original_outfiles = None

        def run(self):
            # old-style class
            install_scripts.run(self)

            self.original_outfiles = self.get_outputs()[:]  # make a copy
            self.outfiles = []  # reset it
            for script in self.original_outfiles:
                # remove suffixes for .py and .sh
                if REGEXP_REMOVE_SUFFIX.search(script):
                    newscript = REGEXP_REMOVE_SUFFIX.sub('', script)
                    shutil.move(script, newscript)
                    script = newscript
                self.outfiles.append(script)

    class vsc_build_py(build_py):
        def find_package_modules(self, package, package_dir):
            """Extend build_by (not used for now)"""
            result = build_py.find_package_modules(self, package, package_dir)
            return result

    class vsc_bdist_rpm(orig_bdist_rpm):
        """
        Custom class to build the RPM, since the __init__.py cannot be included for the packages
        that have package spread across all of the machine.
        """
        def run(self):
            log.info("vsc_bdist_rpm = %s" % (self.__dict__))
            klass = _fvs('vsc_bdist_rpm egg_info')
            # changed to allow file removal
            self.distribution.cmdclass['egg_info'] = klass.vsc_bdist_rpm_egg_info
            # changed to allow modification of shebangs
            self.distribution.cmdclass['sdist'] = klass.vsc_sdist_rpm
            self.run_command('egg_info')  # ensure distro name is up-to-date
            orig_bdist_rpm.run(self)

    @staticmethod
    def filter_testsuites(testsuites):
        """(Recursive) filtering of (suites of) tests"""
        test_filter = getattr(__builtin__, '__test_filter')['function']

        res = type(testsuites)()

        for ts in testsuites:
            # ts is either a test or testsuite of more tests
            if isinstance(ts, TestSuite):
                res.addTest(_fvs('filter_testsuites').filter_testsuites(ts))
            else:
                if re.search(test_filter, ts._testMethodName):
                    res.addTest(ts)
        return res

    class VscScanningLoader(ScanningLoader):
        """The class to look for tests"""
        # This class cannot be modified by subclassing and _fvs

        TEST_LOADER_MODULE = __name__

        def loadTestsFromModule(self, module, pattern=None):  # pylint: disable=arguments-differ
            """
            Support test module and function name based filtering
            """
            try:
                try:
                    # pattern is new, this can fail on some old setuptools
                    testsuites = ScanningLoader.loadTestsFromModule(self, module, pattern)
                except TypeError:
                    log.warn('pattern argument not supported on this setuptools yet, ignoring')
                    try:
                        testsuites = ScanningLoader.loadTestsFromModule(self, module)
                    except Exception:
                        log.error('Failed to load tests from module %s', module)
                        raise
            except AttributeError as err:
                # This error is not that useful
                log.error('Failed to load tests from module %s', module)
                # Handle specific class of exception due to import failures of the tests
                reg = re.search(r'object has no attribute \'(.*)\'', str(err))
                if reg:
                    test_module = '.'.join([module.__name__, reg.group(1)])
                    try:
                        __import__(test_module)
                    except ImportError as e:
                        tpl = "Failed to import test module %s: %s (derived from original exception %s)"
                        raise ImportError(tpl % (test_module, e, err))

                raise

            test_filter = getattr(__builtin__, '__test_filter')

            res = testsuites

            if test_filter['module'] is not None:
                name = module.__name__
                if name in test_filter['allowmods']:
                    # a parent name space
                    pass
                elif re.search(test_filter['module'], name):
                    if test_filter['function'] is not None:
                        res = _fvs('loadTestsFromModule').filter_testsuites(testsuites)
                    # add parents (and module itself)
                    pms = name.split('.')
                    for pm_idx in range(len(pms)):
                        pm = '.'.join(pms[:pm_idx])
                        if pm not in test_filter['allowmods']:
                            test_filter['allowmods'].append(pm)
                else:
                    res = type(testsuites)()
            return res

    class VscTestCommand(TestCommand):
        """
        The cmdclass for testing
        """

        # make 2 new 'python setup.py test' options available
        user_options = TestCommand.user_options + [
            ('test-filterf=', 'f', "Regex filter on test function names"),
            ('test-filterm=', 'F', "Regex filter on test (sub)modules"),
            ('test-xmlrunner=', 'X', "use XMLTestRunner with value as output name (e.g. test-reports)"),
        ]

        # You cannot use the _fvs here, so this cannot be modified by subclassing
        TEST_LOADER = 'vsc.install.shared_setup:vsc_setup.VscScanningLoader'

        def initialize_options(self):
            """
            Add attributes for new commandline options and set test_loader
            """
            TestCommand.initialize_options(self)
            self.test_filterm = None
            self.test_filterf = None
            self.test_xmlrunner = None
            self.setupper = _fvs('VscTestCommand initialize_options')()

            self.test_loader = self.TEST_LOADER
            log.info("test_loader set to %s" % self.test_loader)

        def reload_modules(self, package, remove_only=False, own_modules=False):
            """
            Cleanup and restore package because we use
            vsc package tools very early.
            So we need to make sure they are picked up from the paths as specified
            in setup_sys_path, not to mix with installed and already loaded modules

            If remove_only, only remove, not reload

            If own_modules, only remove modules provided by this "repository"
            """

            def candidate(modulename):
                """Select candidate modules to reload"""
                module_in_package = modulename in (package,) or modulename.startswith(package+'.')

                if own_modules:
                    is_own_module = modulename in self.setupper.files_in_packages()['modules']
                else:
                    is_own_module = True

                return module_in_package and is_own_module

            reload_modules = []
            # sort package first
            loaded_modules = sorted(filter(candidate, sys.modules.keys()))
            # remove package last
            for name in loaded_modules[::-1]:
                if hasattr(sys.modules[name], '__file__'):
                    # only actual modules, filo ordered
                    reload_modules.insert(0, name)
                del(sys.modules[name])

            if not remove_only:
                # reimport
                for name in reload_modules:
                    __import__(name)

            return reload_modules

        def setup_sys_path(self):
            """
            Prepare sys.path to be able to
                use the modules provided by this package (assumeing they are in 'lib')
                use any scripts as modules (for unittesting)
                use the test modules as modules (for unittesting)
            Returns a list of directories to cleanup
            """
            cleanup = []

            # make a lib dir to trick setup.py to package this properly
            # and git ignore empty dirs, so recreate it if necessary
            if not os.path.exists(self.setupper.REPO_LIB_DIR):
                os.mkdir(self.setupper.REPO_LIB_DIR)
                cleanup.append(self.setupper.REPO_LIB_DIR)

            if os.path.isdir(self.setupper.REPO_TEST_DIR):
                sys.path.insert(0, self.setupper.REPO_TEST_DIR)
            else:
                raise Exception("Can't find location of testsuite directory %s in %s" %
                                (DEFAULT_TEST_SUITE, self.setupper.REPO_BASE_DIR))

            # insert REPO_BASE_DIR, so import DEFAULT_TEST_SUITE works (and nothing else gets picked up)
            sys.path.insert(0, self.setupper.REPO_BASE_DIR)

            # make sure we can import the script as a module
            if os.path.isdir(self.setupper.REPO_SCRIPTS_DIR):
                sys.path.insert(0, self.setupper.REPO_SCRIPTS_DIR)

            # insert lib dir before newly inserted test/base/scripts
            sys.path.insert(0, self.setupper.REPO_LIB_DIR)

            # force __path__ of packages in the repo (to deal with namespace extensions)

            packages = self.setupper.files_in_packages()['packages']
            # sort them, parents first
            pkg_names = sorted(packages.keys())
            # cleanup children first
            reloaded_modules = []
            for package in pkg_names[::-1]:
                reloaded_modules.extend(self.reload_modules(package, remove_only=True, own_modules=True))

            # insert in order, parents first
            for package in pkg_names:
                try:
                    __import__(package)
                    log.debug('Imported package %s' % package)
                except ImportError as e:
                    raise ImportError("Failed to import package %s from current repository: %s" % (package, e))
                sys.modules[package].__path__.insert(0, os.path.dirname(packages[package][0]))

            # reload the loaded modules with new __path__
            for module in reloaded_modules:
                try:
                    __import__(module)
                    log.debug('Imported module %s' % module)
                except ImportError as e:
                    raise ImportError("Failed to reload module %s: %s" % (module, e))

            return cleanup

        def force_xmlrunner(self):
            """
            A monkey-patch attempt to run the tests with
            xmlrunner.XMLTestRunner(output=xyz).run(suite)

            E.g. in case of jenkins and you want junit compatible reports
            """
            xmlrunner_output = self.test_xmlrunner

            class OutputXMLTestRunner(xmlrunner.XMLTestRunner):
                """Force the output"""
                def __init__(self, *args, **kwargs):
                    kwargs['output'] = xmlrunner_output
                    xmlrunner.XMLTestRunner.__init__(self, *args, **kwargs)

            cand_main_names = ['unittest.main', 'unittest_main', 'main']

            main_orig = None
            main_name = None
            for main_name in cand_main_names:
                main_orig = getattr(setuptools.command.test, main_name, None)
                if main_orig is not None:
                    break

            if main_orig is None:
                raise Exception("monkey patching XmlRunner failed")

            class XmlMain(main_orig):
                """This is unittest.main with forced usage of XMLTestRunner"""
                def __init__(self, *args, **kwargs):
                    kwargs['testRunner'] = OutputXMLTestRunner
                    main_orig.__init__(self, *args, **kwargs)

            setattr(setuptools.command.test, main_name, XmlMain)

        def run_tests(self):
            """
            Actually run the tests, but start with
                passing the filter options via __builtin__
                set sys.path
                reload vsc modules
            """
            getattr(__builtin__, '__test_filter').update({
                'function': self.test_filterf,
                'module': self.test_filterm,
            })

            if self.test_xmlrunner is not None:
                if not have_xmlrunner:
                    raise Exception('test-xmlrunner requires xmlrunner module')
                self.force_xmlrunner()

            cleanup = self.setup_sys_path()

            if RELOAD_VSC_MODS:
                self.reload_modules('vsc')

            # e.g. common names like test can have existing packages
            if DEFAULT_TEST_SUITE not in sys.modules:
                __import__(DEFAULT_TEST_SUITE)
            self.reload_modules(DEFAULT_TEST_SUITE)

            res = TestCommand.run_tests(self)

            # cleanup any diretcories created
            for directory in cleanup:
                shutil.rmtree(directory)
            return res

    @staticmethod
    def add_and_remove(alist, extra=None, exclude=None):
        """
        alist is a list of strings, it possibly is modified

        extras is a list of strings added to alist
        exclude is list of regex patterns to filter the list of strings
        """
        if extra:
            alist.extend(extra)
        if exclude:
            for pat in exclude:
                reg = re.compile(pat)
                alist = [s for s in alist if not reg.search(s)]
        log.info('generated list: %s' % alist)
        return alist

    def generate_packages(self, extra=None, exclude=None):
        """
        Walk through lib subdirectory (if any)
            gather all __init__ and build up provided package

        Supports extra and/or exclude from add_and_remove
            extra is a list of packages added to the discovered ones
            exclude is list of regex patterns to filter the packages
        """
        packages = self.package_files['packages'].keys()
        log.info('initial packages list: %s' % packages)
        res = _fvs('generate_packages').add_and_remove(packages, extra=extra, exclude=exclude)
        log.info('generated packages list: %s' % res)
        return res

    def generate_modules(self, extra=None, exclude=None):
        """
        Return list of non-package modules
        Supports extra and/or exclude from add_and_remove
        """
        res = _fvs('generate_modules').add_and_remove(self.package_files['modules'].keys(), extra=extra,
                                                      exclude=exclude)
        log.info('generated modules list: %s' % res)
        return res

    def generate_scripts(self, extra=None, exclude=None):
        """
        Return a list of scripts in REPOS_SCRIPTS_DIR
        Supports extra and/or exclude from add_and_remove
        """
        res = []
        if os.path.isdir(self.REPO_SCRIPTS_DIR):
            res = self.rel_gitignore(glob.glob("%s/*" % self.REPO_SCRIPTS_DIR))
        res = _fvs('generate_scripts').add_and_remove(res, extra=extra, exclude=exclude)
        log.info('generated scripts list: %s' % res)
        return res

    class vsc_release(Command):
        """Print the steps / commands to take to release"""

        description = "generate the steps to a release"

        user_options = [
            ('testpypi', 't', 'use testpypi'),
        ]

        def initialize_options(self):
            """Nothing yet"""
            self.testpypi = False

        def finalize_options(self):
            """Nothing yet"""
            pass

        def _print(self, cmd):
            """Print is evil, cmd is list"""
            print(' '.join(cmd))

        def git_tag(self):
            """Tag the version in git"""
            tag = self.distribution.get_fullname()
            log.info('Create git tag %s' % tag)
            self._print(['git', 'tag', tag])
            self._print(['git', 'push', 'upstream', 'tag', tag])

        def github_release(self, gh='github.com'):
            """Make the github release"""
            version = self.distribution.get_version()
            name = self.distribution.get_name()

            # makes funny download url, but unpacks correctly
            tag = version

            log.info('making github_release for %s on %s' % (tag, gh))

            if gh == 'github.com':
                api_url = 'api.github.com'
                tokens = 'tokens'
                token_suffix = ''
            else:
                api_url = "%s/api/v3" % gh
                # might change with future gh enterprise release?
                tokens = 'applications'
                token_suffix = '_%s' % gh.split('.')[-2].upper()  # non-country subdomain (e.g. github.ugent.be->ugent)

            token_var = "GH_OAUTH_TOKEN%s" % token_suffix

            log.info("get token from https://%s/settings/%s, set it in %s environment variable" %
                     (gh, tokens, token_var))

            # https://developer.github.com/v3/repos/releases/#create-a-release
            api_data = {
                "tag_name": tag,
                "target_commitish": "master",
                "name": tag,
                "body": "Release %s for %s version %s" % (tag, name, version),
                "draft": False,
                "prerelease": False,
            }

            owner = 'hpcugent'
            release_url = "https://%s/repos/%s/%s/releases?access_token=$%s" % (api_url, owner, name, token_var)

            self._print(['# Run command below to make release on %s' % gh])
            self._print(['curl', '--data', "'%s'" % json.dumps(api_data), release_url])

        def pypi(self):
            """Register, sdist and upload to pypi"""
            test = []
            if self.testpypi:
                test.extend(['-r', 'testpypi'])
            setup = ['python', 'setup.py']

            log.info('Register with pypi')
            # do actually do this, use self.run_command()
            # you can only upload what you just created
            self._print(['# Run commands below to upload to PyPI (testpypi %s)' % self.testpypi])
            self._print(setup + ['register'] + test + ['sdist'])
            self._print(['twine', 'upload', '--verbose', 'dist/%s.tar.gz' % self.distribution.get_fullname()])

        def run(self):
            """Print list of thinigs to do"""
            fullname = self.distribution.get_fullname()

            url = self.distribution.get_url()
            # this is a regex with catastrophic backtracking, so limit the length of url. This takes 10 secs
            # to process on 'a://a' + 'github' *12721 + 'it'
            # thx to James Davis (https://github.com/davisjam) for pointing this out.
            # this regex tries to parse the domain in the url to differentiate between https://github.com/ and
            # private enterprise installs of github e.g. http://github.example.com/
            gh_reg = re.search(r'^.*?://([^/]*github[^/]*)/', url[:1024])

            log.info("Release commands to perform for %s" % fullname)
            if gh_reg:
                # API call below should make the tag too
                self.github_release(gh=gh_reg.group(1))
            else:
                self.git_tag()
                self.warn("Don't know how to continue with the release for this non-github repository")

            lic = self.distribution.get_license()
            if _fvs('vsc_release run').release_on_pypi(lic):
                self.pypi()
            else:
                log.info("%s license %s does not allow uploading to pypi" % (fullname, lic))

    # shared target config
    # the cmdclass is updated to the _fvs() ones in parse_target
    SHARED_TARGET = {
        'cmdclass': {
            "bdist_rpm": vsc_bdist_rpm,
            "egg_info": vsc_egg_info,
            "install_scripts": vsc_install_scripts,
            "sdist": vsc_sdist,
            "test": VscTestCommand,
            "vsc_release": vsc_release,
        },
        'command_packages': ['vsc.install.shared_setup', NEW_SHARED_SETUP, 'setuptools.command', 'distutils.command'],
        'download_url': '',
        'package_dir': {'': DEFAULT_LIB_DIR},
        'setup_requires': ['setuptools', 'vsc-install >= %s' % VERSION],
        'test_suite': DEFAULT_TEST_SUITE,
        'url': '',
        'dependency_links': [],
        'install_requires': [],
        'tests_require': [],
    }

    def cleanup(self, prefix=''):
        """Remove all build cruft."""
        dirs = [prefix + 'build'] + glob.glob('%s%s/*.egg-info' % (prefix, DEFAULT_LIB_DIR))
        for d in dirs:
            if os.path.isdir(d):
                log.warn("cleanup %s" % d)
                try:
                    remove_tree(d, verbose=False)
                except OSError:
                    log.error("cleanup failed for %s" % d)

    @staticmethod
    def sanitize(name):
        """
        Transforms name into a sensible string for use in setup.cfg.

        environment variable VSC_RPM_PYTHON is set to 1,2 or 3 and either
            name starts with key from PYTHON_BDIST_RPM_PREFIX_MAP
                new name starts with value
            python- is prefixed in case of
                name is not in hardcoded list NO_PREFIX_PYTHON_BDIST_RPM
                name starts with 'vsc'
                and name does not start with python-
        """

        if isinstance(name, (list, tuple)):
            klass = _fvs('sanitize')
            return ",".join([klass.sanitize(r) for r in name])

        else:
            pyversuff = os.environ.get('VSC_RPM_PYTHON', None)
            if pyversuff in ("1", "2", "3"):
                # enable VSC-style naming for Python packages: use 'python2-*' or 'python3-*',
                # unless '1' is used as value for $VSC_RPM_PYTHON, then use 'python-*' for legacy behaviour
                if pyversuff == '1':
                    pyversuff = ''

                # hardcoded prefix map
                for pydep, rpmname in PYTHON_BDIST_RPM_PREFIX_MAP.items():
                    if name.startswith(pydep):
                        newname = (rpmname+name[len(pydep):]) % pyversuff
                        log.debug("new sanitized name %s from map (old %s)", newname, name)
                        return newname

                # more sensible map
                is_python_pkg = (not ([x for x in NO_PREFIX_PYTHON_BDIST_RPM if name.startswith(x)] or
                                      name.startswith('python-') or name.startswith('python%s-' % pyversuff))
                                 or name.startswith('vsc'))

                if is_python_pkg:
                    newname = 'python%s-%s' % (pyversuff, name)
                    log.debug("new sanitized name %s (old %s)", newname, name)
                    return newname

            return name




    @staticmethod
    def get_md5sum(filename):
        """Use this function to compute the md5sum in the KNOWN_LICENSES hash"""
        hasher = hashlib.md5()
        with open(filename, "rb") as fh:
            for chunk in iter(lambda: fh.read(4096), b""):
                hasher.update(chunk)
        return hasher.hexdigest()


    def get_license(self, license_name=None):
        """
        Determine the license of this project based on LICENSE file

        license argument is the license file to check. if none rpovided, the project LICENSE is used
        """
        # LICENSE is required and enforced
        if license_name is None:
            license_name = os.path.join(self.REPO_BASE_DIR, LICENSE)
        if not os.path.exists(license_name):
            raise Exception('LICENSE is missing (was looking for %s)' % license)

        license_md5 = _fvs('get_license').get_md5sum(license_name)
        log.info('found license %s with md5sum %s' % (license_name, license_md5))
        lic_short = None
        data = [None, None]
        for lic_short, data in KNOWN_LICENSES.items():
            if license_md5 != data[0]:
                continue

            break

        if not lic_short:
            raise Exception('UNKONWN LICENSE %s provided. Should be fixed or added to vsc-install' % license)

        log.info("Found license name %s and classifier %s", lic_short, data[1])
        return lic_short, data[1]

    def parse_target(self, target, urltemplate=None):
        """
        Add some fields
            get name / url / download_url from project
                deprecated: set url / download_url from urltemplate

            vsc_description: set the description and long_description from the README
            vsc_scripts: generate scripts from bin content
            vsc_namespace_pkg: register 'vsc' as a namespace package
            dependency_links: set links for dependencies

        Remove sdist vsc class with '"vsc_sdist": False' in target
        """
        vsc_setup_klass = _fvs('parse_target')

        new_target = {}
        new_target.update(vsc_setup_klass.SHARED_TARGET)

        # update the cmdclass with ones from vsc_setup_klass
        # cannot do this in one go, when SHARED_TARGET is defined, vsc_setup doesn't exist yet
        keepers = new_target['cmdclass'].copy()
        for name in new_target['cmdclass']:
            klass = new_target['cmdclass'][name]
            try:
                keepers[name] = getattr(vsc_setup_klass, klass.__name__)
            except AttributeError:
                del keepers[name]
                log.info("Not including new_target['cmdclass']['%s']" % name)
        new_target['cmdclass'] = keepers

        # prepare classifiers
        classifiers = new_target.setdefault('classifiers', [])

        # license info
        lic_name, lic_classifier = self.get_license()
        log.info('setting license %s' % lic_name)
        new_target['license'] = lic_name
        classifiers.append(lic_classifier)

        # set name, url, download_url (skip name if it was specified)
        update = self.get_name_url(version=target['version'], license_name=lic_name)
        if 'name' in target:
            log.info('Name defined, not using auto determined name')
            # sets name / url and download_url
            del update['name']
        target.update(update)

        if urltemplate:
            new_target['url'] = urltemplate % target
            if 'github' in urltemplate:
                new_target['download_url'] = "%s/tarball/master" % new_target['url']

        # Readme are required
        readme = os.path.join(self.REPO_BASE_DIR, README)
        if not os.path.exists(readme):
            raise Exception('README is missing (was looking for %s)' % readme)

        vsc_description = target.pop('vsc_description', True)
        if vsc_description:
            if 'long_description' in target:
                log.info(('Going to ignore the provided long_descripton.'
                          'Set it in the %s or disable vsc_description') % README)
            readmetxt = open(readme).read()

            # look for description block, read text until double empty line or new block
            # allow 'words with === on next line' or comment-like block '# title'
            reg = re.compile(r"(?:^(?:^\s*(\S.*?)\s*\n=+)|(?:#+\s+(\S.*?))\s*\n)", re.M)
            headers_blocks = reg.split(readmetxt)
            # there are 2 matching groups, only one can match and it's hard to make a single readable regex
            # so one of the 2 groups gives a None
            headers_blocks = [x for x in headers_blocks if x is not None]
            # using a regex here, to allow easy modifications
            try:
                descr_index = [i for i, txt in enumerate(headers_blocks) if re.search(r'^Description$', txt or '')][0]
                descr = re.split(r'\n\n', headers_blocks[descr_index+1])[0].strip()
                descr = re.sub(r'[\n\t]', ' ', descr)  # replace newlines and tabs in description
                descr = re.sub(r'\s+', ' ', descr)  # squash whitespace
            except IndexError:
                raise Exception('Could not find a Description block in the README %s to create the long description' %
                                readme)
            log.info('using long_description %s' % descr)
            new_target['description'] = descr  # summary in PKG-INFO
            new_target['long_description'] = readmetxt  # description in PKG-INFO

            readme_ext = os.path.splitext(readme)[-1]
            # see https://packaging.python.org/guides/making-a-pypi-friendly-readme/
            readme_content_types = {
                '.md': 'text/markdown',
                '.rst': 'text/x-rst',
                '.txt': 'text/plain',
                # fallback in case README file has no extension
                '': 'text/plain',
            }
            if readme_ext in readme_content_types:
                new_target['long_description_content_type'] = readme_content_types[readme_ext]
            else:
                raise Exception("Failed to derive content type for README file '%s' based on extension" % readme)

        vsc_scripts = target.pop('vsc_scripts', True)
        if vsc_scripts:
            candidates = self.generate_scripts()
            if candidates:
                if 'scripts' in target:
                    old_scripts = target.pop('scripts', [])
                    log.info(('Going to ignore specified scripts %s'
                              ' Use "\'vsc_scripts\': False" if you know what you are doing') % old_scripts)
                new_target['scripts'] = candidates

        use_vsc_sdist = target.pop('vsc_sdist', True)
        if not use_vsc_sdist:
            sdist_cmdclass = new_target['cmdclass'].pop('sdist')
            if not issubclass(sdist_cmdclass, vsc_setup_klass.vsc_sdist):
                raise Exception("vsc_sdist is disabled, but the sdist command is not a vsc_sdist"
                                "(sub)class. Clean up your target.")

        if target.pop('vsc_namespace_pkg', True):
            new_target['namespace_packages'] = ['vsc']

        for k, v in target.items():
            if k in ('author', 'maintainer'):
                if not isinstance(v, list):
                    log.error("%s of config %s needs to be a list (not tuple or string)" % (k, target['name']))
                    sys.exit(1)
                new_target[k] = ";".join([x[0] for x in v])
                new_target["%s_email" % k] = ", ".join([x[1] for x in v])
            else:
                if isinstance(v, dict):
                    # eg command_class
                    if k not in new_target:
                        new_target[k] = type(v)()
                    new_target[k].update(v)
                else:
                    new_target[k] = type(v)()
                    new_target[k] += v

        if sys.version_info < (2, 7):
            # py26 support dropped in 0.8, and the old versions don't detect enough
            log.info('no prospector support in py26 (or older)')
            tests_requires = new_target.setdefault('tests_require', [])
            new_target['tests_require'] = [x for x in tests_requires if 'prospector' not in x]
        else:
            log.info('adding prospector to tests_require')
            tests_requires = new_target.setdefault('tests_require', [])
            # Python 2.x support was removed in pydocstyle 4.0, so stick to latest release before 4.0
            tests_requires.append('pydocstyle < 4.0')
            tests_requires.append('prospector >= 1.1.6.3b')
            deplinks = new_target.setdefault('dependency_links', [])
            deplinks.append("git+https://github.com/stdweird/prospector#egg=prospector-1.1.6.3b")
            new_target['tests_require'] = tests_requires

        if self.private_repo:
            urls = [
                ('github.ugent.be', 'git+ssh://git@'),
                ('github.com', 'git+ssh://git@'),
                ('github.com', 'git+https://'),
            ]
        else:
            urls = [('github.com', 'git+https://')]
        for dependency in set(new_target['install_requires'] + new_target['setup_requires'] +
            new_target['tests_require']):
            if dependency.startswith('vsc'):
                dep = dependency.split(' ')[0]
                depversion = ''
                for comp in ['=', '<']:
                    try:
                        depversion = "-" + dependency.split(comp)[1].strip()
                    except IndexError:
                        pass
                    for url, git_scheme in urls:
                        new_target['dependency_links'] += [''.join([git_scheme, url, '/hpcugent/', dep, '.git#egg=',
                                                           dep, depversion])]

        log.debug("New target = %s" % (new_target))
        print(new_target)
        return new_target

    @staticmethod
    def build_setup_cfg_for_bdist_rpm(target):
        """Generates a setup.cfg on a per-target basis.

        Create [bdist_rpm] section with
            install_requires => requires
            provides => provides
            setup_requires => build_requires

        @type target: dict

        @param target: specifies the options to be passed to setup()
        """

        if target.pop('makesetupcfg', True):
            log.info('makesetupcfg set to True, (re)creating setup.cfg')
        else:
            log.info('makesetupcfg set to False, not (re)creating setup.cfg')
            return

        try:
            setup_cfg = open('setup.cfg', 'w')  # and truncate
        except (IOError, OSError) as err:
            print("Cannot create setup.cfg for target %s: %s" % (target['name'], err))
            sys.exit(1)

        klass = _fvs('build_setup_cfg_for_bdist_rpm')
        txt = ["[bdist_rpm]"]
        if 'install_requires' in target:
            txt.extend(["requires = %s" % (klass.sanitize(target['install_requires']))])

        if 'provides' in target:
            txt.extend(["provides = %s" % (klass.sanitize(target['provides']))])
            target.pop('provides')

        if 'setup_requires' in target:
            txt.extend(["build_requires = %s" % (klass.sanitize(target['setup_requires']))])

        # add metadata
        txt += ['', '[metadata]', '', 'description-file = %s' % README, '']

        setup_cfg.write("\n".join(txt+['']))
        setup_cfg.close()

    def prepare_rpm(self, target):
        """
        Make some preparations required for proper rpm creation
            exclude files provided by packages that are shared
                excluded_pkgs_rpm: is a list of packages, default to ['vsc']
                set it to None when defining own function
            generate the setup.cfg using build_setup_cfg_for_bdist_rpm
        """
        pkgs = target.pop('excluded_pkgs_rpm', ['vsc'])
        if pkgs is not None:
            getattr(__builtin__, '__target')['excluded_pkgs_rpm'] = pkgs

        # Add (default) and excluded_pkgs_rpm packages to SHARED_TARGET
        # the default ones are only the ones with a __init__.py file
        # therefor we regenerate self.package files with the excluded pkgs as extra param
        self.package_files = self.files_in_packages(excluded_pkgs=pkgs)
        _fvs('prepare_rpm').SHARED_TARGET['packages'] = self.generate_packages()
        self.build_setup_cfg_for_bdist_rpm(target)

    def action_target(self, target, setupfn=None, extra_sdist=None, urltemplate=None):
        """
        Additional target attributes
        makesetupcfg: boolean, default True, to generate the setup.cfg (set to False if a manual setup.cfg is provided)
        provides: list of rpm provides for setup.cfg
        """
        if setupfn is None:
            # late import, so were don't accidentally use the distutils setup
            # see https://github.com/pypa/setuptools/issues/73
            from setuptools import setup  # pylint: disable=wrong-import-possition
            setupfn = setup
        if not extra_sdist:
            extra_sdist = []
        do_cleanup = True
        try:
            # very primitive check for install --skip-build
            # in that case, we don't mind "leftover build";
            # it's probably intentional
            install_ind = sys.argv.index('install')
            build_skip = sys.argv.index('--skip-build')
            if build_skip > install_ind:
                do_cleanup = False
        except ValueError:
            pass

        if do_cleanup:
            self.cleanup()

        self.prepare_rpm(target)
        x = self.parse_target(target, urltemplate)
        setupfn(**x)

# here for backwards compatibility
SHARED_TARGET = _fvs('SHARED_TARGET').SHARED_TARGET


def action_target(package, *args, **kwargs):
    """
    create a vsc_setup object and call action_target on it with given package
    This is here for backwards compatibility
    """
    _fvs('action_target function')().action_target(package, *args, **kwargs)


if __name__ == '__main__':
    """
    This main is the setup.py for vsc-install
    """
    install_requires = [
        'setuptools',
        'mock',
    ]

    PACKAGE = {
        'version': VERSION,
        'author': [sdw, ag, jt],
        'maintainer': [sdw, ag, jt],
        'install_requires': install_requires,
        'setup_requires': [
            'setuptools',
        ],
        'excluded_pkgs_rpm': [],  # vsc-install ships vsc package (the vsc package is removed by default)
        'dependency_links': [
            "git+https://github.com/stdweird/prospector#egg=prospector-1.1.6.2",
        ],
    }

    action_target(PACKAGE)<|MERGE_RESOLUTION|>--- conflicted
+++ resolved
@@ -158,11 +158,7 @@
 
 RELOAD_VSC_MODS = False
 
-<<<<<<< HEAD
 VERSION = '0.13.0'
-=======
-VERSION = '0.12.12'
->>>>>>> 3178aeff
 
 log.info('This is (based on) vsc.install.shared_setup %s' % VERSION)
 
