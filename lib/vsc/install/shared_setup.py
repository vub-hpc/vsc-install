--- conflicted
+++ resolved
@@ -146,11 +146,7 @@
 
 RELOAD_VSC_MODS = False
 
-<<<<<<< HEAD
-VERSION = '0.9.16'
-=======
-VERSION = '0.9.17'
->>>>>>> 770447bc
+VERSION = '0.9.18'
 
 log.info('This is (based on) vsc.install.shared_setup %s' % VERSION)
 
