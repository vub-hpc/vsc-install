#
# Copyright 2011-2023 Ghent University
#
# This file is part of vsc-install,
# originally created by the HPC team of Ghent University (http://ugent.be/hpc/en),
# with support of Ghent University (http://ugent.be/hpc),
# the Flemish Supercomputer Centre (VSC) (https://www.vscentrum.be),
# the Flemish Research Foundation (FWO) (http://www.fwo.be/en)
# and the Department of Economy, Science and Innovation (EWI) (http://www.ewi-vlaanderen.be/en).
#
# https://github.com/hpcugent/vsc-install
#
# vsc-install is free software: you can redistribute it and/or modify
# it under the terms of the GNU Library General Public License as
# published by the Free Software Foundation, either version 2 of
# the License, or (at your option) any later version.
#
# vsc-install is distributed in the hope that it will be useful,
# but WITHOUT ANY WARRANTY; without even the implied warranty of
# MERCHANTABILITY or FITNESS FOR A PARTICULAR PURPOSE. See the
# GNU Library General Public License for more details.
#
# You should have received a copy of the GNU Library General Public License
# along with vsc-install. If not, see <http://www.gnu.org/licenses/>.
#
"""
Shared module for vsc software setup

@author: Stijn De Weirdt (Ghent University)
@author: Andy Georges (Ghent University)
"""

import sys

import builtins as __builtin__  # make builtins accessible via same way as in Python 3

import glob
import hashlib
import inspect
import json
import os
import shutil
import traceback
import re

import setuptools
import setuptools.dist
import setuptools.command.test

from distutils import log  # also for setuptools

from pathlib import Path

from setuptools import Command
from setuptools.command.test import test as TestCommand
from setuptools.command.test import ScanningLoader
from setuptools.command.bdist_rpm import bdist_rpm as orig_bdist_rpm
from setuptools.command.build_py import build_py
from setuptools.command.egg_info import egg_info
from setuptools.command.install_scripts import install_scripts
# egg_info uses sdist directly through manifest_maker
from setuptools.command.sdist import sdist

from unittest import TestSuite

have_xmlrunner = None
try:
    import xmlrunner
    have_xmlrunner = True
except ImportError:
    have_xmlrunner = False

# Test that these are matched by a .gitignore pattern
GITIGNORE_PATTERNS = ['.pyc', '.pyo', '~']
# .gitnore needs to contain these exactly
GITIGNORE_EXACT_PATTERNS = ['.eggs*']

# private class variables to communicate
# between VscScanningLoader and VscTestCommand
# stored in __builtin__ because the (Vsc)TestCommand.run_tests
# reloads and cleans up the modules
if not hasattr(__builtin__, '__target'):
    setattr(__builtin__, '__target', {})

if not hasattr(__builtin__, '__test_filter'):
    setattr(__builtin__, '__test_filter', {
        'module': None,
        'function': None,
        'allowmods': [],
    })

# Keep this for legacy reasons, setuptools didn't used to be a requirement
has_setuptools = True

# redo log info / warn / error so it shows loglevel in log message
# distutils log does not support formatters
# don't do it twice
if log.Log.__name__ != 'NewLog':
    # make a map between level and names
    log_levels = {getattr(log, x): x for x in dir(log) if x == x.upper()}

    OrigLog = log.Log

    class NewLog(OrigLog):
        """Logging class to prefix the message with a human readable log level"""

        def __init__(self, *args, **kwargs):
            self._orig_log = OrigLog._log
            # make copy
            self._log_levels = {}
            self._log_levels.update(log_levels)
            OrigLog.__init__(self, *args, **kwargs)

        def _log(self, level, msg, args):
            """Prefix the message with human readable level"""
            newmsg = f"{self._log_levels.get(level, 'UNKNOWN')}: {msg}"
            try:
                return self._orig_log(self, level, newmsg, args)
            except Exception:
                print(newmsg % args)
                return None

    log.Log = NewLog
    log._global_log = NewLog()
    for lvl in log_levels.values():
        name = lvl.lower()
        setattr(log, name, getattr(log._global_log, name))

    log.set_verbosity(log.DEBUG)


# available authors
ag = ('Andy Georges', 'andy.georges@ugent.be')
asg = ('Álvaro Simón García', 'alvaro.simongarcia@UGent.be')
eh = ('Ewan Higgs', 'Ewan.Higgs@UGent.be')
jt = ('Jens Timmerman', 'jens.timmerman@ugent.be')
kh = ('Kenneth Hoste', 'kenneth.hoste@ugent.be')
kw = ('Kenneth Waegeman', 'Kenneth.Waegeman@UGent.be')
lm = ('Luis Fernando Munoz Meji?as', 'luis.munoz@ugent.be')
sdw = ('Stijn De Weirdt', 'stijn.deweirdt@ugent.be')
wdp = ('Wouter Depypere', 'wouter.depypere@ugent.be')
wp = ('Ward Poelmans', 'ward.poelmans@vub.be')
sm = ('Samuel Moors', 'samuel.moors@vub.be')
bh = ('Balazs Hajgato', 'Balazs.Hajgato@UGent.be')
ad = ('Alex Domingo', 'alex.domingo.toro@vub.be')

# available remotes
GIT_REMOTES = [
    ('github.ugent.be', 'hpcugent'),
    ('github.com', 'hpcugent'),
    ('github.com', 'vub-hpc'),
    ('dev.azure.com', 'VUB-ICT'),
]

# Regexp used to remove suffixes from scripts when installing(/packaging)
REGEXP_REMOVE_SUFFIX = re.compile(r'(\.(?:py|sh|pl))$')

# We do need all setup files to be included in the source dir
# if we ever want to install the package elsewhere.
EXTRA_SDIST_FILES = ['setup.py']

# Put unittests under this directory
DEFAULT_TEST_SUITE = 'test'
DEFAULT_LIB_DIR = 'lib'

URL_GH_HPCUGENT = 'https://github.com/hpcugent/%(name)s'
URL_GHUGENT_HPCUGENT = 'https://github.ugent.be/hpcugent/%(name)s'

RELOAD_VSC_MODS = False

<<<<<<< HEAD
VERSION = '0.19.3'
=======
VERSION = '0.19.4'
>>>>>>> 62095e36

log.info('This is (based on) vsc.install.shared_setup %s', VERSION)
log.info('(using setuptools version %s located at %s)', setuptools.__version__, setuptools.__file__)

# list of non-vsc packages that do not need python- prefix for correct rpm dependencies
# vsc packages should be handled with clusterbuildrpm
# dependencies starting with python- are also not re-prefixed
NO_PREFIX_PYTHON_BDIST_RPM = ['pbs_python']

# Hardcode map of python dependency prefix to their rpm python- flavour prefix
PYTHON_BDIST_RPM_PREFIX_MAP = {
    'pycrypto': 'python%s-crypto',
    'psycopg2': 'python%s-psycopg2',
    'python-ldap': 'python%s-ldap',
}

SHEBANG_BIN_BASH = "#!/bin/bash"
SHEBANG_ENV_PYTHON = '#!/usr/bin/env python'
SHEBANG_NOENV_PYTHON = '#!/usr/bin/python-noenv'
SHEBANG_PYTHON_E = '#!/usr/bin/python -E'
SHEBANG_STRIPPED_ENV_PYTHON = '#!/usr/bin/python-stripped-env'

# to be inserted in sdist version of shared_setup
NEW_SHARED_SETUP_HEADER_TEMPLATE = """
# Inserted %s
# Based on shared_setup version %s
import os
import sys
sys.path.insert(0, os.path.join(os.path.dirname(__file__), '%s'))

"""


NEW_SHARED_SETUP = 'shared_setup_dist_only'
EXTERNAL_DIR = 'external_dist_only'


# location of README file
README = 'README.md'

# location of LICENSE file
LICENSE = 'LICENSE'

# key = short name, value tuple
#    md5sum of LICENSE file
#    classifier (see https://pypi.python.org/pypi?%3Aaction=list_classifiers)
# LGPLv2+ and LGPLv2 have same text, we assume always to use the + one
# GPLv2 and GPLv2+ have same text, we assume always to use the regular one
KNOWN_LICENSES = {
    # 'LGPLv2': ('? same text as LGPLv2+', 'License :: OSI Approved :: GNU Lesser General Public License v2 (LGPLv2)'),
    'LGPLv2+': (
        '5f30f0716dfdd0d91eb439ebec522ec2',
        'License :: OSI Approved :: GNU Lesser General Public License v2 or later (LGPLv2+)',
    ),
    'GPLv2': ('b234ee4d69f5fce4486a80fdaf4a4263', 'License :: OSI Approved :: GNU General Public License v2 (GPLv2)'),
    # 'GPLv2+': ('? same text as GPLv2', 'License :: OSI Approved :: GNU General Public License v2 or later (GPLv2+)'),
    'ARR': ('4c917d76bb092659fa923f457c72d033', 'License :: Other/Proprietary License'),
}

# a whitelist of licenses that allow pushing to pypi during vsc_release
PYPI_LICENSES = ['LGPLv2+', 'GPLv2']

# environment variable name to set when building rpms from vsc-install managed repos
#    indicates the python version it is being build for
VSC_RPM_PYTHON = 'VSC_RPM_PYTHON'

def _fvs(msg=None):
    """
    Find the most relevant vsc_setup (sub)class

    vsc_setup class attributes cannot use self.__class__ in their methods
    This is the almost next best thing.

    It will allow to do some subclassing, but probably not of any internal test-related method.

    This will go horribly wrong when too many subclasses are created, but why would you do that...

    msg is a message prefix
    """
    if msg is None:
        msg = ''
    else:
        msg += ': '

    # Passing parent as argument does not make a difference for the TEST_LOADER setting
    parent = vsc_setup
    pname = parent.__name__

    subclasses = parent.__subclasses__()
    if len(subclasses) > 1:
        log.warn("%sMore than one %s subclass found (%s), returning the first one",
                 msg,
                 pname,
                 [x.__name__ for x in subclasses])

    klass = parent
    if subclasses:
        klass = subclasses[0]
        log.debug("%sFound %s subclass %s", msg, pname, klass.__name__)
    else:
        log.debug("%sFound no subclasses, returning %s", msg, pname)

    return klass


def _read(source, read_lines=False):
    """read a file, either in full or as a list (read_lines=True)"""
    text = Path(source).read_text(encoding='utf8')
    if read_lines:
        return text.splitlines()
    return text


# for sufficiently recent version of setuptools, we can hijack the 'get_egg_cache_dir' method
# to control the .eggs directory being used
if hasattr(setuptools.dist.Distribution, 'get_egg_cache_dir'):
    setuptools.dist.Distribution._orig_get_egg_cache_dir = setuptools.dist.Distribution.get_egg_cache_dir

    # monkey patch setuptools to use different .eggs directory depending on Python version being used
    def get_egg_cache_dir_pyver(self):
        egg_cache_dir = self._orig_get_egg_cache_dir()

        # the original get_egg_cache_dir creates the .eggs directory if it doesn't exist yet,
        # but we want to have it versioned, so we rename it
        egg_cache_dir_pyver = f'{egg_cache_dir}.py{sys.version_info[0]}{sys.version_info[1]}'
        try:
            if not os.path.exists(egg_cache_dir_pyver):
                os.rename(egg_cache_dir, egg_cache_dir_pyver)
        except OSError as err:
            raise OSError(f"Failed to rename {egg_cache_dir} to {egg_cache_dir_pyver}: {err}") from err

        return egg_cache_dir_pyver

    setuptools.dist.Distribution.get_egg_cache_dir = get_egg_cache_dir_pyver

# for ancient setuptools version (< 7.0), get_egg_cache_dir is not there yet
# in that case, just hard remove the existing .eggs directory, to force re-creating it
else:
    eggs_dir = os.path.join(os.getcwd(), '.eggs')
    if os.path.exists(eggs_dir):
        shutil.rmtree(eggs_dir)


class vsc_setup():
    """
    Store these Constants in a separate class instead of creating them at runtime,
    so shared setup can setup another package that uses shared setup.
    This vsc_setup class is mainly here to define a scope, and keep the data from
    files_in_packages cashed a bit
    """

    def __init__(self):
        """Setup the given package"""
        # determine the base directory of the repository
        # set it via REPO_BASE_DIR (mainly to support non-"python setup" usage/hacks)
        _repo_base_dir_env = os.environ.get('REPO_BASE_DIR', None)
        if _repo_base_dir_env:
            self.REPO_BASE_DIR = _repo_base_dir_env
            log.warn('run_tests from base dir set though environment %s', self.REPO_BASE_DIR)
        else:
            # we will assume that the tests are called from
            # a 'setup.py' like file in the basedirectory
            # (but could be called anything, as long as it is in the basedir)
            _setup_py = os.path.abspath(sys.argv[0])
            self.REPO_BASE_DIR = os.path.dirname(_setup_py)
            log.info('run_tests from base dir %s (using executable %s)', self.REPO_BASE_DIR, _setup_py)
        self.REPO_LIB_DIR = os.path.join(self.REPO_BASE_DIR, DEFAULT_LIB_DIR)
        self.REPO_SCRIPTS_DIR = os.path.join(self.REPO_BASE_DIR, 'bin')
        self.REPO_TEST_DIR = os.path.join(self.REPO_BASE_DIR, DEFAULT_TEST_SUITE)

        self.package_files = self.files_in_packages()
        self.private_repo = False

    @staticmethod
    def release_on_pypi(lic):
        """Given license lic, can/will we release on PyPI"""
        return lic in PYPI_LICENSES

    def get_name_url(self, filename=None, version=None, license_name=None):
        """
        Determine name and url of project
            url has to be either homepage or hpcugent remote repository (typically upstream)
        """

        if filename is None:
            git_config = os.path.join(self.REPO_BASE_DIR, '.git', 'config')
            pkg_info = os.path.join(self.REPO_BASE_DIR, 'PKG-INFO')
            if os.path.isfile(pkg_info):
                # e.g. from sdist
                filename = pkg_info
            elif os.path.isfile(git_config):
                filename = git_config

        if filename is None:
            raise ValueError('no file to get name from')
        if not os.path.isfile(filename):
            raise ValueError(f'cannot find file {filename} to get name from')

        txt = _read(filename)

        # First ones are from PKG-INFO
        # second one is .git/config

        # multiline search
        # github pattern for hpcugent, not fork
        git_remote_patterns = ['%s.*?[:/]%s' % remote for remote in GIT_REMOTES]
        git_domain_pattern = f"(?:{'|'.join(git_remote_patterns)})"
        all_patterns = {
            'name': [
                r'^Name:\s*(.*?)\s*$',
                r'^\s*url\s*=.*/([^/]*?)(?:\.git)?\s*$',
            ],
            'url': [
                r'^Home-page:\s*(.*?)\s*$',
                rf'^\s*url\s*=\s*((?:https?|ssh).*?{git_domain_pattern}/.*?)(?:\.git)?\s*$',
                rf'^\s*url\s*=\s*(git[:@].*?{git_domain_pattern}/.*?)(?:\.git)?\s*$',
            ],
            'download_url': [
                r'^Download-URL:\s*(.*?)\s*$',
            ],
        }

        res = {}
        for pat_name, patterns in all_patterns.items():
            for pat in patterns:
                reg = re.search(pat, txt[:10240], re.M)
                if reg:
                    res[pat_name] = reg.group(1)
                    log.info('found match %s %s in %s', pat_name, res[pat_name], filename)
                    break

        # handle git@server:user/project
        reg = re.search(r'^git@(.*?):(.*)$', res.get('url', ''))
        if reg:
            res['url'] = f"https://{reg.group(1)}/{reg.group(2)}"
            log.info('reg found: %s', reg.groups())
            self.private_repo = True

        if 'url' not in res:
            allowed_remotes = ', '.join(['%s/%s' % remote for remote in GIT_REMOTES])
            raise KeyError(f"Missing url in git config {res}. (Missing mandatory remote? {allowed_remotes})")

        # handle git://server/user/project
        reg = re.search(r'^(git|ssh)://', res.get('url', ''))
        if reg:
            res['url'] = f"https://{res['url'][len(reg.group(0)):]}"
            log.info('reg found: %s', reg.groups())
            self.private_repo = True

        if 'download_url' not in res:
            if _fvs('get_name_url').release_on_pypi(license_name):
                # no external download url
                # force to None
                res['download_url'] = None
            elif 'github' in res.get('url', '') and version is not None:
                res['download_url'] = f"{res['url']}/archive/{version}.tar.gz"
            else:
                # other remotes have no external download url
                res['download_url'] = None

        if len(res) != 3:
            raise ValueError(f"Cannot determine name, url and download url from filename {filename}: got {res}")
        else:
            keepers = {}
            for keep_name, value in res.items():
                if value is None:
                    log.info('Removing None %s', keep_name)
                else:
                    keepers[keep_name] = value

            log.info('get_name_url returns %s', keepers)
            return keepers

    def rel_gitignore(self, paths, base_dir=None):
        """
        A list of paths, return list of relative paths to REPO_BASE_DIR,
        filter with primitive gitignore
        This raises an error when there is a .git directory but no .gitignore
        """
        if not base_dir:
            base_dir = self.REPO_BASE_DIR

        res = [os.path.relpath(p, base_dir) for p in paths]

        # primitive gitignore
        gitignore = os.path.join(base_dir, '.gitignore')
        if os.path.isfile(gitignore):
            all_patterns = [l for l in [l.strip() for l in _read(gitignore, read_lines=True)]
                            if l and not l.startswith('#')]

            patterns = [l.replace('*', '.*') for l in all_patterns if l.startswith('*')]
            reg = re.compile('^('+'|'.join(patterns)+')$')

            # check if we at least filter out .pyc files, since we're in a python project
            if not all([reg.search(text) for text in [f'bla{pattern}' for pattern in GITIGNORE_PATTERNS]]):
                raise ValueError(f"{base_dir}/.gitignore does not contain these patterns: {GITIGNORE_PATTERNS}")

            if not all(l in all_patterns for l in GITIGNORE_EXACT_PATTERNS):
                raise ValueError(
                    f"{base_dir}/.gitignore does not contain all following patterns: {GITIGNORE_EXACT_PATTERNS}")

            res = [f for f in res if not reg.search(f)]

        elif os.path.isdir(os.path.join(base_dir, '.git')):
            raise ValueError(f"No .gitignore in git repo: {base_dir}")
        return res

    def files_in_packages(self, excluded_pkgs=None):
        """
        Gather all __init__ files provided by the lib/ subdir
            filenames are relative to the REPO_BASE_DIR

        If a directory exists matching a package but with no __init__.py,
        it is ignored unless the package (not the path!) is in the excluded_pkgs list

        Return dict  with key
            packages: a dict with key the package and value all files in the package directory
            modules: dict with key non=package module name and value the filename
        """
        if excluded_pkgs is None:
            excluded_pkgs = []

        res = {'packages': {}, 'modules': {}}
        offset = len(self.REPO_LIB_DIR.split(os.path.sep))
        for root, _, files in os.walk(self.REPO_LIB_DIR):
            package = '.'.join(root.split(os.path.sep)[offset:])
            if '__init__.py' in files or package in excluded_pkgs:
                # Force vsc shared packages/namespace
                if '__init__.py' in files and (package == 'vsc' or package.startswith('vsc.')):
                    init = _read(os.path.join(root, '__init__.py'))
                    if not re.search(r'^import\s+pkg_resources\n{1,3}pkg_resources.declare_namespace\(__name__\)$',
                                     init, re.M):
                        raise ValueError(f'vsc namespace packages do not allow non-shared namespace in dir {root}.'
                                         'Fix with pkg_resources.declare_namespace')

                res['packages'][package] = self.rel_gitignore([os.path.join(root, f) for f in files])

                # this is a package, all .py files are modules
                for mod_fn in res['packages'][package]:
                    if not mod_fn.endswith('.py') or mod_fn.endswith('__init__.py'):
                        continue
                    modname = os.path.basename(mod_fn)[:-len('.py')]
                    res['modules'][f"{package}.{modname}"] = mod_fn

        return res

    @staticmethod
    def find_extra_sdist_files():
        """Looks for files to append to the FileList that is used by the egg_info."""
        log.info("looking for extra dist files")
        filelist = []
        for fn in EXTRA_SDIST_FILES:
            if os.path.isfile(fn):
                filelist.append(fn)
            else:
                log.error("sdist add_defaults Failed to find %s. Exiting.", fn)
                sys.exit(1)
        return filelist

    def remove_extra_bdist_rpm_files(self, pkgs=None):
        """For list of packages pkgs, make the function to exclude all conflicting files from rpm"""

        if pkgs is None:
            pkgs = getattr(__builtin__, '__target').get('excluded_pkgs_rpm', [])

        res = []
        for pkg in pkgs:
            all_files = self.package_files['packages'].get(pkg, [])
            # only add overlapping files, in this case the __init__ providing/extending the namespace
            res.extend([f for f in all_files if os.path.basename(f) == '__init__.py'])
        log.info('files to be removed from rpm: %s', res)
        return res

    class vsc_sdist(sdist):
        """
        Upon sdist, add this vsc.install.shared_setup to the sdist
        and modifed the shipped setup.py to be able to use this
        """

        def __init__(self, *args, **kwargs):
            sdist.__init__(self, *args, **kwargs)
            self.setup = _fvs('vsc_sdist')()

        def _recopy(self, base_dir, *paths):
            """
            re-copy file with relative os.path.join(paths), to avoid soft/hardlinks
            (code based on setuptools.command.sdist make_release_tree method)

            returns the final destination and content of the file
            """
            dest = os.path.join(base_dir, *paths)
            log.info('recopying dest %s if hardlinked', dest)
            if hasattr(os, 'link') and os.path.exists(dest):
                # unlink and re-copy, since it might be hard-linked, and
                # we don't want to change the source version
                os.unlink(dest)
                self.copy_file(os.path.join(self.setup.REPO_BASE_DIR, *paths), dest)

            code = _read(dest)

            return dest, code

        def _write(self, dest, code):
            """write code to dest"""
            Path(dest).write_text(code, encoding='utf8')

        def _copy_setup_py(self, base_dir):
            """
            re-copy setup.py, to avoid soft/hardlinks
            (code based on setuptools.command.sdist make_release_tree method)
            """
            return self._recopy(base_dir, 'setup.py')

        def _mod_setup_py(self, dest, code):
            """
            Modify the setup.py in the distribution directory
            """

            # look for first line that does someting with vsc.install and shared_setup
            reg = re.search(r'^.*vsc.install.*shared_setup.*$', code, re.M)
            if not reg:
                raise ValueError("No vsc.install shared_setup in setup.py?")

            # insert sys.path hack
            before = reg.start()
            # no indentation
            code = code[:before] + NEW_SHARED_SETUP_HEADER_TEMPLATE % (
                       NEW_SHARED_SETUP, VERSION, EXTERNAL_DIR) + code[before:]

            # replace 'vsc.install.shared_setup' -> NEW_SHARED_SETUP
            code = re.sub(r'vsc\.install\.shared_setup', NEW_SHARED_SETUP, code)
            # replace 'from vsc.install import shared_setup' -> import NEW_SHARED_SETUP as shared_setup
            code = re.sub(r'from\s+vsc.install\s+import\s+shared_setup',
                          f'import {NEW_SHARED_SETUP} as shared_setup',
                          code)

            self._write(dest, code)

        def _add_shared_setup(self, base_dir):
            """Create the new shared_setup in distribution directory"""

            ext_dir = os.path.join(base_dir, EXTERNAL_DIR)
            os.mkdir(ext_dir)

            dest = os.path.join(ext_dir, f'{NEW_SHARED_SETUP}.py')
            log.info('inserting shared_setup as %s', dest)
            try:
                source_code = inspect.getsource(sys.modules[__name__])
            except Exception as err:  # have no clue what exceptions inspect might throw
                raise Exception(f"sdist requires access shared_setup source ({err})") from err

            try:
                self._write(dest, source_code)
            except OSError as err:
                raise OSError(f"Failed to write NEW_SHARED_SETUP source to dest ({err})") from err

        def make_release_tree(self, base_dir, files):
            """
            Create the files in subdir base_dir ready for packaging
            After the normal make_release_tree ran, we insert shared_setup
            and modify the to-be-packaged setup.py
            """

            log.info("sdist make_release_tree original base_dir %s files %s", base_dir, files)
            log.info("sdist from shared_setup %s current dir %s", __file__, os.getcwd())
            if os.path.exists(base_dir):
                # no autocleanup?
                # can be a leftover of earlier crash/raised exception
                raise ValueError(f"base_dir {base_dir} present. Please remove it")

            sdist.make_release_tree(self, base_dir, files)

            # have to make sure setup.py is not a symlink
            dest, code = self._copy_setup_py(base_dir)

            if __name__ == '__main__':
                log.info('running shared_setup as main, not adding it to sdist')
            else:
                # use a new name, to avoid confusion with original
                self._mod_setup_py(dest, code)

                self._add_shared_setup(base_dir)

            # Add mandatory files
            for fn in [LICENSE, README]:
                self.copy_file(os.path.join(self.setup.REPO_BASE_DIR, fn), os.path.join(base_dir, fn))

    class vsc_sdist_rpm(vsc_sdist):
        """Manipulate the shebang in all scripts"""

        def make_release_tree(self, base_dir, files):
            _fvs('vsc_sdist_rpm').vsc_sdist.make_release_tree(self, base_dir, files)

            if self.distribution.has_scripts():
                # code based on sdist add_defaults
                build_scripts = self.get_finalized_command('build_scripts')
                scripts = build_scripts.get_source_files()

                log.info("scripts to check for shebang %s", scripts)
                # does not include newline
                pyshebang_reg = re.compile(rf'\A{SHEBANG_ENV_PYTHON}.*$', re.M)
                for fn in scripts:
                    # includes newline
                    first_line = _read(os.path.join(base_dir, fn), read_lines=True)[0]
                    if pyshebang_reg.search(first_line):
                        log.info("going to adapt shebang for script %s", fn)
                        dest, code = self._recopy(base_dir, fn)
                        code = pyshebang_reg.sub(SHEBANG_STRIPPED_ENV_PYTHON, code)
                        self._write(dest, code)
            else:
                log.info("no scripts to check for shebang")

    class vsc_egg_info(egg_info):
        """Class to determine the set of files that should be included.

        This amounts to including the default files, as determined by setuptools, extended with the
        few extra files we need to add for installation purposes.
        """


        # pylint: disable=arguments-differ
        def finalize_options(self, *args, **kwargs):
            """Handle missing lib dir for scripts-only packages"""
            # the egginfo data will be deleted as part of the cleanup
            cleanup = []
            setupper = _fvs('vsc_egg_info finalize_options')()
            if not os.path.exists(setupper.REPO_LIB_DIR):
                log.warn('vsc_egg_info create missing %s (will be removed later)', setupper.REPO_LIB_DIR)
                os.mkdir(setupper.REPO_LIB_DIR)
                cleanup.append(setupper.REPO_LIB_DIR)

            egg_info.finalize_options(self, *args, **kwargs)

            # cleanup any diretcories created
            for directory in cleanup:
                shutil.rmtree(directory)

        def find_sources(self):
            """Default lookup."""
            egg_info.find_sources(self)
            self.filelist.extend(_fvs('vsc_egg_info find_sources').find_extra_sdist_files())

    class vsc_bdist_rpm_egg_info(vsc_egg_info):
        """Class to determine the source files that should be present in an (S)RPM.

        All __init__.py files that augment package packages should be installed by the
        dependent package, so we need not install it here.
        """

        def find_sources(self):
            """Finds the sources as default and then drop the cruft."""
            _fvs('vsc_bdist_rpm_egg_info').vsc_egg_info.find_sources(self)
            for fn in _fvs('vsc_bdist_rpm_egg_info for')().remove_extra_bdist_rpm_files():
                log.debug(f"removing {fn} from source list")
                if fn in self.filelist.files:
                    self.filelist.files.remove(fn)

    class vsc_install_scripts(install_scripts):
        """Create the (fake) links for mympirun also remove .sh and .py extensions from the scripts."""

        def __init__(self, *args):
            install_scripts.__init__(self, *args)
            self.original_outfiles = None
            self.outfiles = None

        def run(self):
            # old-style class
            install_scripts.run(self)

            self.original_outfiles = self.get_outputs()[:]  # make a copy
            self.outfiles = []  # reset it
            for script in self.original_outfiles:
                # remove suffixes for .py and .sh
                if REGEXP_REMOVE_SUFFIX.search(script):
                    newscript = REGEXP_REMOVE_SUFFIX.sub('', script)
                    shutil.move(script, newscript)
                    script = newscript
                self.outfiles.append(script)

    class vsc_build_py(build_py):
        def find_package_modules(self, package, package_dir):
            """Extend build_by (not used for now)"""
            result = build_py.find_package_modules(self, package, package_dir)
            return result

    class vsc_bdist_rpm(orig_bdist_rpm):
        """
        Custom class to build the RPM, since the __init__.py cannot be included for the packages
        that have package spread across all of the machine.
        """
        def run(self):
            log.info(f"vsc_bdist_rpm = {self.__dict__}")
            klass = _fvs('vsc_bdist_rpm egg_info')
            # changed to allow file removal
            self.distribution.cmdclass['egg_info'] = klass.vsc_bdist_rpm_egg_info
            # changed to allow modification of shebangs
            self.distribution.cmdclass['sdist'] = klass.vsc_sdist_rpm
            self.run_command('egg_info')  # ensure distro name is up-to-date
            orig_bdist_rpm.run(self)

    @staticmethod
    def filter_testsuites(testsuites):
        """(Recursive) filtering of (suites of) tests"""
        test_filter = getattr(__builtin__, '__test_filter')['function']

        res = type(testsuites)()

        for ts in testsuites:
            # ts is either a test or testsuite of more tests
            if isinstance(ts, TestSuite):
                res.addTest(_fvs('filter_testsuites').filter_testsuites(ts))
            else:
                if re.search(test_filter, ts._testMethodName):
                    res.addTest(ts)
        return res

    class VscScanningLoader(ScanningLoader):
        """The class to look for tests"""
        # This class cannot be modified by subclassing and _fvs

        TEST_LOADER_MODULE = __name__

        def loadTestsFromModule(self, module, pattern=None):  # pylint: disable=arguments-differ
            """
            Support test module and function name based filtering
            """
            try:
                try:
                    # pattern is new, this can fail on some old setuptools
                    testsuites = ScanningLoader.loadTestsFromModule(self, module, pattern)
                except TypeError as e:
                    log.warn('pattern argument not supported on this setuptools yet, ignoring')
                    log.warn(f'original exception {e} {traceback.format_exc()}')
                    try:
                        testsuites = ScanningLoader.loadTestsFromModule(self, module)
                    except Exception:
                        log.error('Failed to load tests from module %s', module)
                        raise
            except AttributeError as err:
                # This error is not that useful
                log.error('Failed to load tests from module %s', module)
                # Handle specific class of exception due to import failures of the tests
                reg = re.search(r'object has no attribute \'(.*)\'', str(err))
                if reg:
                    test_module = '.'.join([module.__name__, reg.group(1)])
                    try:
                        __import__(test_module)
                    except ImportError as e:
                        tpl = "Failed to import test module %s: %s (derived from original exception %s)"
                        raise ImportError(tpl % (test_module, e, err)) from e

                raise

            test_filter = getattr(__builtin__, '__test_filter')

            res = testsuites

            if test_filter['module'] is not None:
                mname = module.__name__
                if mname in test_filter['allowmods']:
                    # a parent name space
                    pass
                elif re.search(test_filter['module'], mname):
                    if test_filter['function'] is not None:
                        res = _fvs('loadTestsFromModule').filter_testsuites(testsuites)
                    # add parents (and module itself)
                    pms = mname.split('.')
                    for pm_idx in range(len(pms)):
                        pm = '.'.join(pms[:pm_idx])
                        if pm not in test_filter['allowmods']:
                            test_filter['allowmods'].append(pm)
                else:
                    res = type(testsuites)()
            return res

    class VscTestCommand(TestCommand):
        """
        The cmdclass for testing
        """

        # make 2 new 'python setup.py test' options available
        user_options = TestCommand.user_options + [
            ('test-filterf=', 'f', "Regex filter on test function names"),
            ('test-filterm=', 'F', "Regex filter on test (sub)modules"),
            ('test-xmlrunner=', 'X', "use XMLTestRunner with value as output name (e.g. test-reports)"),
        ]

        # You cannot use the _fvs here, so this cannot be modified by subclassing
        TEST_LOADER = 'vsc.install.shared_setup:vsc_setup.VscScanningLoader'

        def initialize_options(self):
            """
            Add attributes for new commandline options and set test_loader
            """
            TestCommand.initialize_options(self)
            self.test_filterm = None
            self.test_filterf = None
            self.test_xmlrunner = None
            self.setupper = _fvs('VscTestCommand initialize_options')()

            self.test_loader = self.TEST_LOADER
            log.info(f"test_loader set to {self.test_loader}")

        def reload_modules(self, package, remove_only=False, own_modules=False):
            """
            Cleanup and restore package because we use
            vsc package tools very early.
            So we need to make sure they are picked up from the paths as specified
            in setup_sys_path, not to mix with installed and already loaded modules

            If remove_only, only remove, not reload

            If own_modules, only remove modules provided by this "repository"
            """

            def candidate(modulename):
                """Select candidate modules to reload"""
                module_in_package = modulename in (package,) or modulename.startswith(package+'.')

                if own_modules:
                    is_own_module = modulename in self.setupper.files_in_packages()['modules']
                else:
                    is_own_module = True

                return module_in_package and is_own_module

            reload_modules = []
            # sort package first
            loaded_modules = sorted(filter(candidate, sys.modules.keys()))
            # remove package last
            for mname in loaded_modules[::-1]:
                if hasattr(sys.modules[mname], '__file__'):
                    # only actual modules, filo ordered
                    reload_modules.insert(0, mname)
                del sys.modules[mname]

            if not remove_only:
                # reimport
                for mname in reload_modules:
                    __import__(mname)

            return reload_modules

        def setup_sys_path(self):
            """
            Prepare sys.path to be able to
                use the modules provided by this package (assumeing they are in 'lib')
                use any scripts as modules (for unittesting)
                use the test modules as modules (for unittesting)
            Returns a list of directories to cleanup
            """
            cleanup = []

            # make a lib dir to trick setup.py to package this properly
            # and git ignore empty dirs, so recreate it if necessary
            if not os.path.exists(self.setupper.REPO_LIB_DIR):
                os.mkdir(self.setupper.REPO_LIB_DIR)
                cleanup.append(self.setupper.REPO_LIB_DIR)

            if os.path.isdir(self.setupper.REPO_TEST_DIR):
                sys.path.insert(0, self.setupper.REPO_TEST_DIR)
            else:
                raise ValueError(
                    f"Can't find location of testsuite directory {DEFAULT_TEST_SUITE} in {self.setupper.REPO_BASE_DIR}")

            # insert REPO_BASE_DIR, so import DEFAULT_TEST_SUITE works (and nothing else gets picked up)
            sys.path.insert(0, self.setupper.REPO_BASE_DIR)

            # make sure we can import the script as a module
            if os.path.isdir(self.setupper.REPO_SCRIPTS_DIR):
                sys.path.insert(0, self.setupper.REPO_SCRIPTS_DIR)

            # insert lib dir before newly inserted test/base/scripts
            sys.path.insert(0, self.setupper.REPO_LIB_DIR)

            # force __path__ of packages in the repo (to deal with namespace extensions)

            packages = self.setupper.files_in_packages()['packages']
            # sort them, parents first
            pkg_names = sorted(packages.keys())
            # cleanup children first
            reloaded_modules = []
            for package in pkg_names[::-1]:
                reloaded_modules.extend(self.reload_modules(package, remove_only=True, own_modules=True))

            # insert in order, parents first
            for package in pkg_names:
                try:
                    __import__(package)
                    log.debug(f'Imported package {package}')
                except ImportError as err:
                    raise ImportError(f"Failed to import package {package} from current repository: {err}") from err
                sys.modules[package].__path__.insert(0, os.path.dirname(packages[package][0]))

            # reload the loaded modules with new __path__
            for module in reloaded_modules:
                try:
                    __import__(module)
                    log.debug('Imported module %s', module)
                except ImportError as err:
                    raise ImportError(f"Failed to reload module {module}: {err}") from err

            return cleanup

        def force_xmlrunner(self):
            """
            A monkey-patch attempt to run the tests with
            xmlrunner.XMLTestRunner(output=xyz).run(suite)

            E.g. in case of jenkins and you want junit compatible reports
            """
            xmlrunner_output = self.test_xmlrunner

            class OutputXMLTestRunner(xmlrunner.XMLTestRunner):
                """Force the output"""
                def __init__(self, *args, **kwargs):
                    kwargs['output'] = xmlrunner_output
                    xmlrunner.XMLTestRunner.__init__(self, *args, **kwargs)

            cand_main_names = ['unittest.main', 'unittest_main', 'main']

            main_orig = None
            main_name = None
            for main_name in cand_main_names:
                main_orig = getattr(setuptools.command.test, main_name, None)
                if main_orig is not None:
                    break

            if main_orig is None:
                raise Exception("monkey patching XmlRunner failed")

            class XmlMain(main_orig):
                """This is unittest.main with forced usage of XMLTestRunner"""
                def __init__(self, *args, **kwargs):
                    kwargs['testRunner'] = OutputXMLTestRunner
                    main_orig.__init__(self, *args, **kwargs)

            setattr(setuptools.command.test, main_name, XmlMain)

        def run_tests(self):
            """
            Actually run the tests, but start with
                passing the filter options via __builtin__
                set sys.path
                reload vsc modules
            """
            getattr(__builtin__, '__test_filter').update({
                'function': self.test_filterf,
                'module': self.test_filterm,
            })

            if self.test_xmlrunner is not None:
                if not have_xmlrunner:
                    raise ValueError('test-xmlrunner requires xmlrunner module')
                self.force_xmlrunner()

            cleanup = self.setup_sys_path()

            if RELOAD_VSC_MODS:
                self.reload_modules('vsc')

            # e.g. common names like test can have existing packages
            if DEFAULT_TEST_SUITE not in sys.modules:
                __import__(DEFAULT_TEST_SUITE)
            self.reload_modules(DEFAULT_TEST_SUITE)

            TestCommand.run_tests(self)

            # cleanup any diretcories created
            for directory in cleanup:
                shutil.rmtree(directory)

    @staticmethod
    def add_and_remove(alist, extra=None, exclude=None):
        """
        alist is a list of strings, it possibly is modified

        extras is a list of strings added to alist
        exclude is list of regex patterns to filter the list of strings
        """
        if extra:
            alist.extend(extra)
        if exclude:
            for pat in exclude:
                reg = re.compile(pat)
                alist = [s for s in alist if not reg.search(s)]
        log.info('generated list: %s', alist)
        return alist

    def generate_packages(self, extra=None, exclude=None):
        """
        Walk through lib subdirectory (if any)
            gather all __init__ and build up provided package

        Supports extra and/or exclude from add_and_remove
            extra is a list of packages added to the discovered ones
            exclude is list of regex patterns to filter the packages
        """
        packages = self.package_files['packages'].keys()
        log.info('initial packages list: %s', packages)
        res = _fvs('generate_packages').add_and_remove(packages, extra=extra, exclude=exclude)
        log.info('generated packages list: %s', res)
        return res

    def generate_modules(self, extra=None, exclude=None):
        """
        Return list of non-package modules
        Supports extra and/or exclude from add_and_remove
        """
        res = _fvs('generate_modules').add_and_remove(self.package_files['modules'].keys(), extra=extra,
                                                      exclude=exclude)
        log.info('generated modules list: %s', res)
        return res

    def generate_scripts(self, extra=None, exclude=None):
        """
        Return a list of scripts in REPOS_SCRIPTS_DIR
        Supports extra and/or exclude from add_and_remove
        """
        res = []
        if os.path.isdir(self.REPO_SCRIPTS_DIR):
            res = self.rel_gitignore(glob.glob(f"{self.REPO_SCRIPTS_DIR}/*"))
        res = _fvs('generate_scripts').add_and_remove(res, extra=extra, exclude=exclude)
        log.info('generated scripts list: %s', res)
        return res

    class vsc_release(Command):
        """Print the steps / commands to take to release"""

        description = "generate the steps to a release"

        user_options = [
            ('testpypi', 't', 'use testpypi'),
        ]

        def initialize_options(self):
            """Nothing yet"""
            self.testpypi = False

        def finalize_options(self):
            """Nothing yet"""

        def _print(self, cmd):
            """Print is evil, cmd is list"""
            print(' '.join(cmd))

        def git_tag(self):
            """Tag the version in git"""
            tag = self.distribution.get_fullname()
            log.info('Create git tag %s', tag)
            self._print(['git', 'tag', tag])
            self._print(['git', 'push', 'upstream', 'tag', tag])

        def github_release(self, gith='github.com'):
            """Make the github release"""
            version = self.distribution.get_version()
            dist_name = self.distribution.get_name()

            # makes funny download url, but unpacks correctly
            tag = version

            log.info('making github_release for %s on %s', tag, gith)

            if gith == 'github.com':
                api_url = 'api.github.com'
                tokens = 'tokens'
                token_suffix = ''
            else:
                api_url = f"{gith}/api/v3"
                # might change with future github enterprise release?
                tokens = 'applications'
                token_suffix = f"_{gith.split('.')[-2].upper()}"  # non-country subdomain (e.g. github.ugent.be->ugent)

            token_var = f"GH_OAUTH_TOKEN{token_suffix}"

            log.info("get token from https://%s/settings/%s, set it in %s environment variable",
                     gith, tokens, token_var)

            # https://developer.github.com/v3/repos/releases/#create-a-release
            api_data = {
                "tag_name": tag,
                "target_commitish": "master",
                "name": tag,
                "body": f"Release {tag} for {dist_name} version {version}",
                "draft": False,
                "prerelease": False,
            }

            owner = 'hpcugent'
            release_url = f"https://{api_url}/repos/{owner}/{dist_name}/releases?access_token=${token_var}"

            self._print([f'# Run command below to make release on {gith}'])
            self._print(['curl', '--data', f"'{json.dumps(api_data), release_url}'"])

        def pypi(self):
            """Register, sdist and upload to pypi"""
            test = []
            if self.testpypi:
                test.extend(['-r', 'testpypi'])
            setup = ['python', 'setup.py']

            log.info('Register with pypi')
            # do actually do this, use self.run_command()
            # you can only upload what you just created
            self._print([f'# Run commands below to upload to PyPI (testpypi {self.testpypi})'])
            self._print(setup + ['register'] + test + ['sdist'])
            self._print(['twine', 'upload', '--verbose', f'dist/{self.distribution.get_fullname()}.tar.gz'])

        def run(self):
            """Print list of things to do"""
            fullname = self.distribution.get_fullname()

            url = self.distribution.get_url()
            # this is a regex with catastrophic backtracking, so limit the length of url. This takes 10 secs
            # to process on 'a://a' + 'github' *12721 + 'it'
            # thx to James Davis (https://github.com/davisjam) for pointing this out.
            # this regex tries to parse the domain in the url to differentiate between https://github.com/ and
            # private enterprise installs of github e.g. http://github.example.com/
            gh_reg = re.search(r'^.*?://([^/]*github[^/]*)/', url[:1024])

            log.info("Release commands to perform for %s", fullname)
            if gh_reg:
                # API call below should make the tag too
                self.github_release(gith=gh_reg.group(1))
            else:
                self.git_tag()
                self.warn("Don't know how to continue with the release for this non-github repository")

            lic = self.distribution.get_license()
            if _fvs('vsc_release run').release_on_pypi(lic):
                self.pypi()
            else:
                log.info("%s license %s does not allow uploading to pypi", fullname, lic)

    # shared target config
    # the cmdclass is updated to the _fvs() ones in parse_target
    SHARED_TARGET = {
        'cmdclass': {
            "bdist_rpm": vsc_bdist_rpm,
            "egg_info": vsc_egg_info,
            "install_scripts": vsc_install_scripts,
            "sdist": vsc_sdist,
            "test": VscTestCommand,
            "vsc_release": vsc_release,
        },
        'command_packages': ['vsc.install.shared_setup', NEW_SHARED_SETUP, 'setuptools.command', 'distutils.command'],
        'download_url': '',
        'package_dir': {'': DEFAULT_LIB_DIR},
        'setup_requires': ['setuptools', f'vsc-install >= {VERSION}'],
        'test_suite': DEFAULT_TEST_SUITE,
        'url': '',
        'dependency_links': [],
        'install_requires': [],
        'tests_require': [],
    }

    def cleanup(self, prefix=''):
        """Remove all build cruft."""
        dirs = [prefix + 'build'] + glob.glob(f'{prefix}{DEFAULT_LIB_DIR}/*.egg-info')
        for dirname in dirs:
            if os.path.isdir(dirname):
                log.warn("cleanup %s", dirname)
                try:
                    shutil.rmtree(dirname)
                except OSError:
                    log.error("cleanup failed for %s", dirname)

    @staticmethod
    def sanitize(sname):
        """
        Transforms sname into a sensible string for use in setup.cfg.

        environment variable VSC_RPM_PYTHON is set to 1,2 or 3 and either
            name starts with key from PYTHON_BDIST_RPM_PREFIX_MAP
                new name starts with value
            python- is prefixed in case of
                name is not in hardcoded list NO_PREFIX_PYTHON_BDIST_RPM
                name starts with 'vsc'
                and name does not start with python-
        """

        def fix_range(txt):
            """Convert , separated version requirements in explicit repeated versions"""
            parts = txt.split(',')
            first = parts.pop(0)
            prog = first.split(' ')[0]
            return ", ".join([first]+[f"{prog} {x.strip()}" for x in parts])

        if isinstance(sname, (list, tuple)):
            klass = _fvs('sanitize')
            return "\n    ".join([klass.sanitize(r) for r in sname])
        else:
            pyversuff = os.environ.get(VSC_RPM_PYTHON, None)
            if pyversuff in ("1", "2", "3"):
                # enable VSC-style naming for Python packages: use 'python2-*' or 'python3-*',
                # unless '1' is used as value for $VSC_RPM_PYTHON, then use 'python-*' for legacy behaviour
                if pyversuff == '1':
                    pyversuff = ''

                # hardcoded prefix map
                for pydep, rpmname in PYTHON_BDIST_RPM_PREFIX_MAP.items():
                    if sname.startswith(pydep):
                        newname = fix_range((rpmname+sname[len(pydep):]) % pyversuff)
                        log.debug("new sanitized name %s from map (old %s)", newname, sname)
                        return newname

                # more sensible map
                is_python_pkg = (not ([x for x in NO_PREFIX_PYTHON_BDIST_RPM if sname.startswith(x)] or
                                      sname.startswith('python-') or sname.startswith(f'python{pyversuff}-'))
                                 or sname.startswith('vsc'))

                if is_python_pkg:
                    newname = fix_range(f'python{pyversuff}-{sname}')
                    log.debug("new sanitized name %s (old %s)", newname, sname)
                    return newname

            return fix_range(sname)




    @staticmethod
    def get_md5sum(filename):
        """Use this function to compute the md5sum in the KNOWN_LICENSES hash"""
        hasher = hashlib.md5()
        txt = Path(filename).read_bytes()
        for i in range(0, len(txt), 4096):
            hasher.update(txt[i:i+4096])
        return hasher.hexdigest()


    def get_license(self, license_name=None):
        """
        Determine the license of this project based on LICENSE file

        license argument is the license file to check. if none rpovided, the project LICENSE is used
        """
        # LICENSE is required and enforced
        if license_name is None:
            license_name = os.path.join(self.REPO_BASE_DIR, LICENSE)
        if not os.path.exists(license_name):
            raise ValueError(f'LICENSE is missing (was looking for {license})')

        license_md5 = _fvs('get_license').get_md5sum(license_name)
        log.info('found license %s with md5sum %s', license_name, license_md5)
        lic_short = None
        data = [None, None]
        for lic_short, data in KNOWN_LICENSES.items():
            if license_md5 != data[0]:
                continue

            break

        if not lic_short:
            raise ValueError(f'UNKONWN LICENSE {license} provided. Should be fixed or added to vsc-install')

        log.info("Found license name %s and classifier %s", lic_short, data[1])
        return lic_short, data[1]

    def parse_target(self, target, urltemplate=None):
        """
        Add some fields
            get name / url / download_url from project
                deprecated: set url / download_url from urltemplate

            vsc_description: set the description and long_description from the README
            vsc_scripts: generate scripts from bin content
            vsc_namespace_pkg: register 'vsc' as a namespace package
            dependency_links: set links for dependencies

        Remove sdist vsc class with '"vsc_sdist": False' in target
        """
        vsc_setup_klass = _fvs('parse_target')

        new_target = {}
        new_target.update(vsc_setup_klass.SHARED_TARGET)

        # update the cmdclass with ones from vsc_setup_klass
        # cannot do this in one go, when SHARED_TARGET is defined, vsc_setup doesn't exist yet
        keepers = new_target['cmdclass'].copy()
        for cname in new_target['cmdclass']:
            klass = new_target['cmdclass'][cname]
            try:
                keepers[cname] = getattr(vsc_setup_klass, klass.__name__)
            except AttributeError:
                del keepers[cname]
                log.info("Not including new_target['cmdclass']['%s']", cname)
        new_target['cmdclass'] = keepers

        # prepare classifiers
        classifiers = new_target.setdefault('classifiers', [])

        # license info
        lic_name, lic_classifier = self.get_license()
        log.info('setting license %s', lic_name)
        new_target['license'] = lic_name
        classifiers.append(lic_classifier)

        # a dict with key the new_target key to search and replace
        #    value is a list of 2-element (pattern, replace) lists passed to re.sub
        #    if returning value is empty, it is not added after the replacement
        vsc_filter_rpm = target.pop('vsc_filter_rpm', {})

        # set name, url, download_url (skip name if it was specified)
        update = self.get_name_url(version=target['version'], license_name=lic_name)
        if 'name' in target:
            log.info('Name defined, not using auto determined name')
            # sets name / url and download_url
            del update['name']
        target.update(update)

        if urltemplate:
            new_target['url'] = urltemplate % target
            if 'github' in urltemplate:
                new_target['download_url'] = f"{new_target['url']}/tarball/master"

        # Readme are required
        readme = os.path.join(self.REPO_BASE_DIR, README)
        if not os.path.exists(readme):
            raise ValueError(f'README is missing (was looking for {readme})')

        vsc_description = target.pop('vsc_description', True)
        if vsc_description:
            if 'long_description' in target:
                log.info(('Going to ignore the provided long_descripton.'
                          'Set it in the %s or disable vsc_description'), README)
            readmetxt = _read(readme)

            # look for description block, read text until double empty line or new block
            # allow 'words with === on next line' or comment-like block '# title'
            reg = re.compile(r"(?:^(?:^\s*(\S.*?)\s*\n=+)|(?:#+\s+(\S.*?))\s*\n)", re.M)
            headers_blocks = reg.split(readmetxt)
            # there are 2 matching groups, only one can match and it's hard to make a single readable regex
            # so one of the 2 groups gives a None
            headers_blocks = [x for x in headers_blocks if x is not None]
            # using a regex here, to allow easy modifications
            try:
                descr_index = [i for i, txt in enumerate(headers_blocks) if re.search(r'^Description$', txt or '')][0]
                descr = re.split(r'\n\n', headers_blocks[descr_index+1])[0].strip()
                descr = re.sub(r'[\n\t]', ' ', descr)  # replace newlines and tabs in description
                descr = re.sub(r'\s+', ' ', descr)  # squash whitespace
            except IndexError:
                raise ValueError(f'Could not find a Description block in the README {readme} for the long description')
            log.info('using long_description %s', descr)
            new_target['description'] = descr  # summary in PKG-INFO
            new_target['long_description'] = readmetxt  # description in PKG-INFO

            readme_ext = os.path.splitext(readme)[-1]
            # see https://packaging.python.org/guides/making-a-pypi-friendly-readme/
            readme_content_types = {
                '.md': 'text/markdown',
                '.rst': 'text/x-rst',
                '.txt': 'text/plain',
                # fallback in case README file has no extension
                '': 'text/plain',
            }
            if readme_ext in readme_content_types:
                new_target['long_description_content_type'] = readme_content_types[readme_ext]
            else:
                raise ValueError(f"Failed to derive content type for README file '{readme}' based on extension")

        vsc_scripts = target.pop('vsc_scripts', True)
        if vsc_scripts:
            candidates = self.generate_scripts(exclude=['__pycache__'])
            if candidates:
                if 'scripts' in target:
                    old_scripts = target.pop('scripts', [])
                    log.info(('Going to ignore specified scripts %s'
                              ' Use "\'vsc_scripts\': False" if you know what you are doing'), old_scripts)
                new_target['scripts'] = candidates

        use_vsc_sdist = target.pop('vsc_sdist', True)
        if not use_vsc_sdist:
            sdist_cmdclass = new_target['cmdclass'].pop('sdist')
            if not issubclass(sdist_cmdclass, vsc_setup_klass.vsc_sdist):
                raise ValueError("vsc_sdist is disabled, but the sdist command is not a vsc_sdist"
                                "(sub)class. Clean up your target.")

        if target.pop('vsc_namespace_pkg', True):
            new_target['namespace_packages'] = ['vsc']

        for key, val in target.items():
            if key in ('author', 'maintainer'):
                if not isinstance(val, list):
                    log.error("%s of config %s needs to be a list (not tuple or string)", key, target['name'])
                    sys.exit(1)
                new_target[key] = ";".join([x[0] for x in val])
                new_target[f"{key}_email"] = ", ".join([x[1] for x in val])
            else:
                if isinstance(val, dict):
                    # eg command_class
                    if key not in new_target:
                        new_target[key] = type(val)()
                    new_target[key].update(val)
                else:
                    new_target[key] = type(val)()
                    new_target[key] += val

        tests_requires = new_target.setdefault('tests_require', [])
        # soft pinning of (transitive) dependencies of prospector
        # ('~=' means stick to compatible release, https://www.python.org/dev/peps/pep-0440/#compatible-release);
        # updating these must be done in lockstep, see setup.cfg or pyproject.toml or whatever at:
        # - https://github.com/PyCQA/pylint/blob/v2.12.2/setup.cfg
        # - https://github.com/PyCQA/flake8/blob/3.9.2/setup.cfg
        # - https://github.com/PyCQA/prospector/blob/1.5.3.1/pyproject.toml
        # To figure out requirements of what needs what: grep name_of_tool .eggs.py3/*/*/requires.txt
        tests_requires.extend([
            'mock',
        ])
        if sys.version_info < (3, 7):
            tests_requires.extend([
                'pyflakes~=2.3.0',
                'pycodestyle~=2.7.0',
                'pylint~=2.12.2',
                'prospector~=1.5.3.1',
                'flake8~=3.9.2',
                'pylint-plugin-utils < 0.7',
                'pylint-django~=2.4.4',
                # platformdirs >= 2.4.0 requires Python 3.7, use older versions for running tests with Python 3.6
                'platformdirs < 2.4.0',
                'typing-extensions < 4.2.0', # higher requires python 3.7
                'lazy-object-proxy < 1.8.0', # higher requires python 3.7
                'jsonpickle < 3.0.0', # higher requires python 3.7
                'importlib-metadata < 5.0.0', # no longer compatible with python 3.7
                'isort < 5.11.0',
                'zipp < 3.16', # no longer compatible with python 3.6
            ])

        # tested for python 3.9
        # currently prospector is the failing factor
        # it does not support newest pylint and it's plugins yet
        # last tested with prospector 1.10.3
        else:
            tests_requires.extend([
                'pylint < 3',
                'prospector < 1.10.4',
                'pylint-plugin-utils < 0.8',
                'pylint-django < 2.5.4',
                'astroid <= 2.17.0-dev0',
                'pycodestyle < 2.10'
            ])

        new_target['tests_require'] = tests_requires

        if self.private_repo:
            urls = [
                ('github.com', 'git+https://'),
                ('github.ugent.be', 'git+ssh://git@'),
                ('github.com', 'git+ssh://git@'),
            ]
        else:
            urls = [('github.com', 'git+https://')]

        # dataclasses became part of stdlib in python 3.7
        if sys.version_info >= (3,7):
            for requires in ["install_requires", "setup_requires", "tests_require"]:
                if "dataclasses" in new_target[requires]:
                    log.info("Removing datclasses from setup, part of stdlib since python 3.7.")
                    new_target[requires].remove("dataclasses")

        for dependency in set(new_target['install_requires'] + new_target['setup_requires'] +
            new_target['tests_require']):

            # see https://docs.python.org/3/reference/expressions.html#comparisons
            split_re = re.compile(r'(\s)?([<>]=?|[=!]=)(\s)?')
            check_whitespace = split_re.search(dependency)

            if check_whitespace and (check_whitespace.group(1) is None or check_whitespace.group(3) is None):
                raise ValueError(f"Missing spaces around comparison operator in '{dependency}'")

            if dependency.startswith('vsc'):
                dep_name = split_re.split(dependency)[0]
                dep_name_version = split_re.sub('-', dependency)
                # if you specify any kind of version on a dependency, the dependency_links also needs a version or
                # else it's ignored: https://setuptools.readthedocs.io/en/latest/setuptools.html#id14
                for url, git_scheme in urls:
                    new_target['dependency_links'] += [''.join([git_scheme, url, '/hpcugent/', dep_name, '.git#egg=',
                                                                dep_name_version])]

        if VSC_RPM_PYTHON in os.environ:

            def search_replace(txt, pattern_replace_list):
                for pattern, replace in pattern_replace_list:
                    txt = re.sub(pattern, replace, txt)
                return txt

            for key, pattern_replace_list in vsc_filter_rpm.items():
                if key in new_target:
                    log.debug("Found VSC_RPM_PYTHON set and vsc_filter_rpm for %s set to %s", key, pattern_replace_list)
                    old = new_target.pop(key)
                    if isinstance(old, list):
                        # remove empty strings
                        new = [y for y in [search_replace(x, pattern_replace_list) for x in old] if y]
                    else:
                        log.error("vsc_filter_rpm does not support %s for %s", type(old), key)
                        sys.exit(1)
                    if new:
                        log.debug("new vsc_filter_rpm value for %s: %s", key, new)
                        new_target[key] = new
                    else:
                        log.debug("new vsc_filter_rpm value for %s was empty, not adding it back", key)

        log.debug(f"New target = {new_target}")
        print("new target", new_target)
        return new_target

    @staticmethod
    def build_setup_cfg_for_bdist_rpm(target):
        """Generates a setup.cfg on a per-target basis.

        Can be skipped by setting 'makesetupcfg' to False in setup.py

        Creates [bdist_rpm] section with
            install_requires => requires
            provides => provides
            setup_requires => build_requires

        Creates [metadata] section with
            description-file => README file

        Creates [install] section if needed,
        if any of the following are specified via setup.py:
            install-scripts => non-standard location for scripts/binaries

        @type target: dict

        @param target: specifies the options to be passed to setup()
        """

        if target.pop('makesetupcfg', True):
            log.info('makesetupcfg set to True, (re)creating setup.cfg')
        else:
            log.info('makesetupcfg set to False, not (re)creating setup.cfg')
            return

        klass = _fvs('build_setup_cfg_for_bdist_rpm')

        txt = []

        # specify non-standard location for scripts/binaries, if specified
        install_scripts_new = target.pop('install-scripts', None)
        if install_scripts_new:
            txt.extend([
                '[install]',
                f'install-scripts = {install_scripts_new}',
                '',
            ])

        txt.append("[bdist_rpm]")
        if 'install_requires' in target:
            txt.extend([f"requires = {(klass.sanitize(target['install_requires']))}"])

        if 'provides' in target:
            txt.extend([f"provides = {(klass.sanitize(target['provides']))}"])
            target.pop('provides')

        if 'setup_requires' in target:
            txt.extend([f"build_requires = {(klass.sanitize(target['setup_requires']))}"])

        # add metadata
        txt += ['', '[metadata]', '', f'description-file = {README}', '']
        try:
            Path('setup.cfg').write_text("\n".join(txt+['']), encoding='utf8')
        except OSError as err:
            print(f"Cannot create setup.cfg for target {target['name']}: {err}")
            sys.exit(1)


    def prepare_rpm(self, target):
        """
        Make some preparations required for proper rpm creation
            exclude files provided by packages that are shared
                excluded_pkgs_rpm: is a list of packages, default to ['vsc']
                set it to None when defining own function
        """
        pkgs = target.pop('excluded_pkgs_rpm', ['vsc'])
        if pkgs is not None:
            getattr(__builtin__, '__target')['excluded_pkgs_rpm'] = pkgs

        # Add (default) and excluded_pkgs_rpm packages to SHARED_TARGET
        # the default ones are only the ones with a __init__.py file
        # therefor we regenerate self.package files with the excluded pkgs as extra param
        self.package_files = self.files_in_packages(excluded_pkgs=pkgs)
        _fvs('prepare_rpm').SHARED_TARGET['packages'] = self.generate_packages()

    def action_target(self, target, setupfn=None, extra_sdist=None, urltemplate=None):
        """
        Additional target attributes
        makesetupcfg: boolean, default True, to generate the setup.cfg (set to False if a manual setup.cfg is provided)
        provides: list of rpm provides for setup.cfg
        """
        if setupfn is None:
            # late import, so were don't accidentally use the distutils setup
            # see https://github.com/pypa/setuptools/issues/73
            from setuptools import setup  # pylint: disable=import-outside-toplevel
            setupfn = setup
        if not extra_sdist:
            extra_sdist = []
        do_cleanup = True
        try:
            # very primitive check for install --skip-build
            # in that case, we don't mind "leftover build";
            # it's probably intentional
            install_ind = sys.argv.index('install')
            build_skip = sys.argv.index('--skip-build')
            if build_skip > install_ind:
                do_cleanup = False
        except ValueError:
            pass

        if do_cleanup:
            self.cleanup()

        self.prepare_rpm(target)

        new_target = self.parse_target(target, urltemplate)
        # generate the setup.cfg using build_setup_cfg_for_bdist_rpm
        self.build_setup_cfg_for_bdist_rpm(new_target)

        setupfn(**new_target)

# here for backwards compatibility
SHARED_TARGET = _fvs('SHARED_TARGET').SHARED_TARGET


def action_target(package, *args, **kwargs):
    """
    create a vsc_setup object and call action_target on it with given package
    This is here for backwards compatibility
    """
    _fvs('action_target function')().action_target(package, *args, **kwargs)


def main():
    """
    This main is the setup.py for vsc-install
    """
    install_requires = [
        # setuptools 42.0 changed easy_install to use pip if it's available,
        # but vsc-install relies on the setuptools' behaviour of ignoring failing dependency installations and
        # just continuing with the next entry in dependency_links
        f'setuptools < {MAX_SETUPTOOLS_VERSION}',
    ]

    install_requires.append('mock')

    PACKAGE = {
        'version': VERSION,
        'author': [sdw, ag, jt],
        'maintainer': [sdw, ag, jt],
        'install_requires': install_requires,
        'setup_requires': [
            'setuptools',
        ],
        'excluded_pkgs_rpm': [],  # vsc-install ships vsc package (the vsc package is removed by default)
    }

    action_target(PACKAGE)

MAX_SETUPTOOLS_VERSION = '42.0'

if __name__ == '__main__':
    main()<|MERGE_RESOLUTION|>--- conflicted
+++ resolved
@@ -168,11 +168,7 @@
 
 RELOAD_VSC_MODS = False
 
-<<<<<<< HEAD
-VERSION = '0.19.3'
-=======
-VERSION = '0.19.4'
->>>>>>> 62095e36
+VERSION = '0.19.5'
 
 log.info('This is (based on) vsc.install.shared_setup %s', VERSION)
 log.info('(using setuptools version %s located at %s)', setuptools.__version__, setuptools.__file__)
